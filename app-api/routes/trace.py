"""Trace API routes for handling trace-related operations."""

import json
import os
import uuid
from datetime import datetime, timezone
from typing import Annotated, Dict, List, Any
from uuid import UUID

import httpx
from fastapi import Depends, FastAPI, HTTPException, Request,  BackgroundTasks
from sqlalchemy import or_
from fastapi.responses import Response, StreamingResponse
from logging_config import get_logger
from models.analyzer_model import AnalysisRequest, SingleAnalysisRequest
from models.analyzer_model import Annotation as AnalyzerAnnotation
from models.datasets_and_traces import Annotation, Dataset, SharedLinks, Trace, User, db
from models.queries import (
    AnalyzerTraceExporter,
    DBJSONEncoder,
    annotation_to_json,
    has_link_sharing,
    load_annotations,
    load_dataset,
    load_trace,
    trace_to_exported_json,
    trace_to_json,
)
from pydantic import ValidationError
from routes.apikeys import (
    APIIdentity,
    AuthenticatedUserOrAPIIdentity,
    UserOrAPIIdentity,
)
from routes.auth import AuthenticatedUserIdentity, UserIdentity
from routes.dataset_metadata import extract_and_save_batch_tool_calls
from sqlalchemy import and_
from sqlalchemy.exc import SQLAlchemyError
from sqlalchemy.orm import Session
from sqlalchemy.orm.attributes import flag_modified
from util.util import delete_images, parse_and_update_messages
from util.validation import validate_annotation

trace = FastAPI()
logger = get_logger(__name__)

# static dataset name for snippets
# snippets don't have a parent dataset so we use this name
# so that all images in traces are stored in a fixed hierarchy
DATASET_NAME_FOR_SNIPPETS = "!ROOT_DATASET_FOR_SNIPPETS"


@trace.get("/image/{dataset_name}/{trace_id}/{image_id}")
async def get_image(
    request: Request,
    dataset_name: str,
    trace_id: str,
    image_id: str,
    user_id: Annotated[UUID | None, Depends(UserOrAPIIdentity)] = None,
):
    """Get an image for a trace."""
    with Session(db()) as session:
        _ = load_trace(session, trace_id, user_id, allow_public=True, allow_shared=True)

    # First check if there is a local image
    img_path = f"/srv/images/{dataset_name}/{trace_id}/{image_id}.png"
    if os.path.exists(img_path):
        with open(img_path, "rb") as f:
            return Response(content=f.read(), media_type="image/png")
    # If no local image is found, return 404
    raise HTTPException(status_code=404, detail="Image not found")


@trace.get("/snippets")
def get_trace_snippets(
    request: Request, user_id: Annotated[UUID, Depends(AuthenticatedUserOrAPIIdentity)]
):
    """Get all trace snippets for a user."""
    limit = request.query_params.get("limit")
    limit = limit if limit != "" else None

    # gets a users trace snippets (traces without a dataset)
    with Session(db()) as session:
        traces = (
            session.query(Trace)
            .filter(Trace.user_id == user_id, Trace.dataset_id == None)
            .order_by(Trace.time_created.desc())
            .limit(limit)
            .all()
        )
        return [trace_to_json(t) for t in traces]


@trace.delete("/{id}")
async def delete_trace(
    id: str, user_id: Annotated[UUID, Depends(AuthenticatedUserIdentity)]
):
    """Delete a trace by ID."""
    with Session(db()) as session:
        # can only delete own traces
        trace = load_trace(session, id, user_id, allow_public=False, allow_shared=False)

        # delete shared link if it exists
        session.query(SharedLinks).filter(SharedLinks.trace_id == id).delete()
        # delete annotations
        session.query(Annotation).filter(Annotation.trace_id == id).delete()
        # delete images
        dataset_name = DATASET_NAME_FOR_SNIPPETS
        if trace.dataset_id:
            dataset = load_dataset(session, trace.dataset_id, user_id)
            dataset_name = dataset.name
        # delete images
        await delete_images(dataset_name=dataset_name, trace_id=str(trace.id))
        # delete trace
        session.delete(trace)

        session.commit()

        return {"message": "deleted"}


@trace.get("/{id}")
def get_trace(
    request: Request,
    id: str,
    max_length: int = None,
    include_annotations: bool = True,
    user_id: Annotated[UUID | None, Depends(UserOrAPIIdentity)] = None,
):
    """Get a trace by ID."""
    with Session(db()) as session:
        trace, user = load_trace(
            session, id, user_id, allow_public=True, allow_shared=True, return_user=True
        )
        return trace_to_json(
            trace,
            annotations=load_annotations(session, id) if include_annotations else None,
            user=user.username,
            max_length=max_length,
        )


@trace.get("/{id}/download")
async def download_trace(
    request: Request,
    id: str,
    user_id: Annotated[UUID | None, Depends(UserOrAPIIdentity)] = None,
):
    """Download a trace as JSONL."""
    with Session(db()) as session:
        trace = load_trace(session, id, user_id, allow_public=True, allow_shared=True)

        trace_data = await trace_to_exported_json(trace, load_annotations(session, id))
        trace_data = json.dumps(trace_data, cls=DBJSONEncoder) + "\n"

        # Return a StreamingResponse with appropriate headers
        return Response(
            content=trace_data,
            media_type="application/json",
            headers={"Content-Disposition": f"attachment; filename={trace.id}.jsonl"},
        )


@trace.get("/{id}/shared")
def get_trace_sharing(
    request: Request,
    id: str,
    _: Annotated[UUID, Depends(AuthenticatedUserIdentity)],
):
    with Session(db()) as session:
        return {"shared": has_link_sharing(session, id)}


@trace.put("/{id}/shared")
def share_trace(
    request: Request,
    id: str,
    user_id: Annotated[UUID, Depends(AuthenticatedUserIdentity)],
):
    """Share a trace."""
    # never None (always authenticated)
    with Session(db()) as session:
        # load trace to check for auth
        trace = load_trace(session, id, user_id)
        # assert that the trace is owned by the user
        if trace.user_id != user_id:
            raise HTTPException(
                status_code=401,
                detail="Cannot share a trace the current user does not own",
            )

        shared_link = (
            session.query(SharedLinks).filter(SharedLinks.trace_id == id).first()
        )

        if shared_link is None:
            shared_link = SharedLinks(id=uuid.uuid4(), trace_id=id)
            session.add(shared_link)
            session.commit()

        return {"shared": True}


@trace.delete("/{id}/shared")
def unshare_trace(
    request: Request,
    id: str,
    user_id: Annotated[UUID, Depends(AuthenticatedUserIdentity)],
):
    """Unshare a trace."""
    with Session(db()) as session:
        _ = load_trace(session, id, user_id)  # load trace to check for auth
        shared_link = (
            session.query(SharedLinks).filter(SharedLinks.trace_id == id).first()
        )

        if shared_link is not None:
            session.delete(shared_link)
            session.commit()

        return {"shared": False}


# add a new annotation to a trace
@trace.post("/{id}/annotate")
async def annotate_trace(
    request: Request,
    id: str,
    user_id: Annotated[UUID, Depends(AuthenticatedUserIdentity)],
):
    """Add an annotation to a trace."""
    with Session(db()) as session:
        trace = load_trace(
            session, id, user_id, allow_public=True, allow_shared=True
        )  # load trace to check for auth
        # get address and content from request
        payload = await request.json()
        content = payload.get("content")
        address = payload.get("address")
        extra_metadata = payload.get("extra_metadata")

        annotation = Annotation(
            trace_id=trace.id,
            user_id=user_id,
            address=address,
            content=str(content),
            extra_metadata=extra_metadata,
        )

        session.add(annotation)
        session.commit()
        return annotation_to_json(annotation)


def annotation_from_chunk(chunk: str) -> AnalyzerAnnotation:
    """
    Parse an annotation from a chunk of text.
    """
    if chunk.strip() == "":
        return None
    if not chunk.startswith("data:"):
        raise HTTPException(
            status_code=500, detail=f"Trying to parse a non-data chunk: {chunk}"
        )
    try:
        return AnalyzerAnnotation.model_validate_json(chunk[6:])
    except ValidationError:
        return None


@trace.post("/{id}/analysis")
async def analyze_trace(
    id: str,
    analysis_request: AnalysisRequest,
    request: Request,
    user_id: Annotated[UUID, Depends(AuthenticatedUserIdentity)],
):
    """Analyze a trace using the Analysis model."""
    try:
        with Session(db()) as session:
            trace, user = load_trace(
                session, id, user_id, allow_public=True, allow_shared=True, return_user=True
            )
            trace_exporter = AnalyzerTraceExporter(
                user_id=str(user_id),
                dataset_id=str(trace.dataset_id),
            )
            input_sample, annotated_samples = await trace_exporter.analyzer_model_input(
                session=session,
                input_trace_id=id,
            )
            # delete existing annotations
            _ = await replace_annotations(
                session,
                id,
                user_id,
                "analyzer-model",
                [],
            )

        sar = SingleAnalysisRequest(
            input=input_sample[0].trace,
            annotated_samples=annotated_samples,
            model_params=analysis_request.options.model_params,
            debug_options=analysis_request.options.debug_options,
            id=input_sample[0].id,
        )

<<<<<<< HEAD
        async def stream_response():
            url = f"{analysis_request.apiurl}/api/v1/analysis/stream"
            try:
                # get existing annotations
                with Session(db()) as session:
                    annotations: list[Annotation] = load_annotations(session, id)
                
                def already_stored(analyzer_annotation: AnalyzerAnnotation) -> bool:
                    for annotation, user in annotations:
                        if (
                            annotation.content == analyzer_annotation.content
                            and annotation.address == analyzer_annotation.location
                        ):
                            return True
                    return False

                async with httpx.AsyncClient() as client:
                    async with client.stream(
                        method="POST",
                        url=url,
                        json=sar.model_dump(),
                        headers={"Authorization": f"Bearer {analysis_request.apikey}"},
                        timeout=30,
                    ) as streaming_response:
                        async for chunk in streaming_response.aiter_text():
                            # TODO: replace with robust chunk parsing
                            # split by lines
                            for line in chunk.strip().split("\n"):
                                annotation = annotation_from_chunk(line)
                                if isinstance(annotation, AnalyzerAnnotation) and not already_stored(
                                    annotation
                                ):
                                    with Session(db()) as session:
                                        new_annotation = Annotation(
                                            trace_id=UUID(id),
                                            user_id=user_id,
                                            address=annotation.location or "",
                                            content=annotation.content,
                                            extra_metadata={
                                                "source": "analyzer-model",
                                                "severity": annotation.severity,
                                            },
                                        )
                                        session.add(new_annotation)
                                        session.commit()
                                    yield "data: update\n\n"
                            yield chunk
            except Exception:
                error_message = f"Failed to connect to the Analysis service at: {url}"
                yield f"data: {json.dumps({'error': error_message})}\n\n".encode("utf-8")

        return StreamingResponse(stream_response(), media_type="text/event-stream")
    except Exception as e:
        import traceback
        traceback.print_exc()
=======

    headers = {}
    cookies = None
    if analysis_request.apikey:
        headers["Authorization"] = f"Bearer {analysis_request.apikey}"
    else:
        cookies = {'jwt': request.cookies.get('jwt')}

    async def stream_response():
        url = f"{analysis_request.apiurl}/api/v1/analysis/stream"
        try:
            async with httpx.AsyncClient() as client:
                async with client.stream(
                    method="POST",
                    url=url,
                    json=sar.model_dump(),
                    headers=headers,
                    cookies=cookies,
                    timeout=30,
                ) as streaming_response:
                    async for chunk in streaming_response.aiter_text():
                        # TODO: replace with robust chunk parsing
                        # split by lines
                        for line in chunk.strip().split("\n"):
                            annotation = annotation_from_chunk(line)
                            if isinstance(annotation, AnalyzerAnnotation):
                                with Session(db()) as session:
                                    new_annotation = Annotation(
                                        trace_id=UUID(id),
                                        user_id=user_id,
                                        address=annotation.location or "",
                                        content=annotation.content,
                                        extra_metadata={
                                            "source": "analyzer-model",
                                            "severity": annotation.severity,
                                        },
                                    )
                                    session.add(new_annotation)
                                    session.commit()
                                yield "data: update\n\n"
                        yield chunk
        except httpx.ConnectError:
            error_message = f"Failed to connect to analyzer model at: {url}"
            yield f"data: {json.dumps({'error': error_message})}\n\n".encode("utf-8")

    print("streaming response")

    return StreamingResponse(stream_response(), media_type="text/event-stream")
>>>>>>> 85847118


async def replace_annotations(
    session: Session,
    trace_id: str,
    user_id: UUID,
    source: str,
    annotations: List[Dict],
    # whether to exclude annotations which have been marked as 'accepted' or 'rejected' by the user
    exclude_accepted_or_rejected: bool = True,
    # whether to skip adding new annotations that are already present as 'accepted' or 'rejected' one (avoids duplicates)
) -> Dict[str, int]:
    """
    Replaces all annotations of a given source with new ones (except accepted ones).

    This is used, e.g. to update the analysis model output, once a new run has completed.
    """
    if not isinstance(annotations, list):
        raise ValueError("Annotations must be a list")
    if not isinstance(source, str):
        raise ValueError("Source must be a string")

    query = (session.query(Annotation)
        .filter(
            Annotation.trace_id == trace_id,
            Annotation.extra_metadata.op("->>")("source") == source,
        )
    )

    if exclude_accepted_or_rejected:
        query = query.filter(
            or_(
                and_(
                    Annotation.extra_metadata.op("->>")("status") != "accepted",
                    Annotation.extra_metadata.op("->>")("status") != "rejected",
                ),
                Annotation.extra_metadata.op("->>")("status") == None,
            )
        )
    
    # delete all annotations of this source
    num_deleted = query.delete()

    print("deleted", num_deleted, "annotations of source")

    # commit the changes
    session.commit()

    # get existing annotations
    with Session(db()) as session:
        existing_annotations: list[Annotation] = load_annotations(session, trace_id)
    
    def already_stored(analyzer_issue: dict) -> bool:
        for annotation, user in existing_annotations:
            print("analyzer issue", analyzer_issue)
            if (
                annotation.content == analyzer_issue.get("content", "")
                and annotation.address == analyzer_issue.get("location", "")
            ):
                print("skipping already stored annotation", analyzer_issue)
                return True
        return False

    num_inserted = len(annotations)

    for annotation in annotations:
        if already_stored(annotation):
            continue
        
        new_annotation = Annotation(
            trace_id=trace_id,
            user_id=user_id,
            address=annotation.get("address", "messages[0]") or "messages[0]",
            content=str(annotation.get("content")),
            extra_metadata=annotation.get("extra_metadata"),
        )
        session.add(new_annotation)

    session.commit()

    return {"deleted": num_deleted, "inserted": num_inserted}


@trace.post("/{id}/annotations/update")
async def update_annotations(
    request: Request,
    id: str,
    user_id: Annotated[UUID, Depends(AuthenticatedUserIdentity)],
):
    """API endpoint to replace annotations."""
    payload = await request.json()
    source = payload.get("source")
    annotations = payload.get("annotations")

    try:
        with Session(db()) as session:
            trace = load_trace(
                session, id, user_id, allow_public=True, allow_shared=True
            )
            return await replace_annotations(
                session, trace.id, user_id, source, annotations
            )
    except ValueError as e:
        raise HTTPException(status_code=400, detail=str(e))
    except Exception:
        import traceback

        traceback.print_exc()
        raise HTTPException(
            status_code=500, detail="An error occurred while updating annotations"
        )


@trace.get("/{id}/annotations")
def get_annotations(
    request: Request, id: str, user_id: Annotated[UUID | None, Depends(UserIdentity)]
):
    """Get all annotations of a trace."""
    # user_id may be None for anons
    with Session(db()) as session:
        _ = load_trace(
            session, id, user_id, allow_public=True, allow_shared=True
        )  # load trace to check for auth
        return [annotation_to_json(a, u) for a, u in load_annotations(session, id)]


@trace.delete("/{id}/annotation/{annotation_id}")
def delete_annotation(
    request: Request,
    id: str,
    annotation_id: str,
    user_id: Annotated[UUID, Depends(AuthenticatedUserIdentity)],
):
    """Delete an annotation."""
    with Session(db()) as session:
        _ = load_trace(
            session, id, user_id, allow_public=True, allow_shared=True
        )  # load trace to check for auth
        annotation = (
            session.query(Annotation).filter(Annotation.id == annotation_id).first()
        )

        if annotation is None:
            raise HTTPException(status_code=404, detail="Annotation not found")

        if annotation.user_id != user_id:
            raise HTTPException(status_code=401, detail="Unauthorized delete")

        session.delete(annotation)
        session.commit()

        return {"message": "deleted"}


# update annotation
@trace.put("/{id}/annotation/{annotation_id}")
async def update_annotation(
    request: Request,
    id: str,
    annotation_id: str,
    user_id: Annotated[UUID, Depends(AuthenticatedUserIdentity)],
):
    """Update an annotation."""
    with Session(db()) as session:
        _ = load_trace(
            session, id, user_id, allow_public=True, allow_shared=True
        )  # load trace to check for auth
        annotation, user = (
            session.query(Annotation, User)
            .filter(Annotation.id == annotation_id)
            .join(User, Annotation.user_id == User.id)
            .first()
        )

        if annotation is None:
            raise HTTPException(status_code=404, detail="Annotation not found")

        if annotation.user_id != user_id:
            raise HTTPException(status_code=401, detail="Unauthorized delete")

        payload = await request.json()
        content = payload.get("content")
        extra_metadata = payload.get("extra_metadata", {})
        updated_metadata = {**annotation.extra_metadata, **extra_metadata}

        annotation.content = content
        annotation.extra_metadata = updated_metadata

        print("annotation", annotation.extra_metadata)
        session.commit()
        return annotation_to_json(annotation, user)


@trace.post("/snippets/new")
async def upload_new_single_trace(
    request: Request, user_id: Annotated[UUID, Depends(AuthenticatedUserIdentity)]
):
    """Upload a new trace snippet."""
    with Session(db()) as session:
        payload = await request.json()
        content = payload.get("content", [])
        extra_metadata = payload.get("extra_metadata", {})
        trace_id = uuid.uuid4()
        # Parse messages for base64 encoded images, save them to disk, and update
        # message content with local file path.
        # The dataset_name is set to "!ROOT_DATASET_FOR_SNIPPETS" to indicate that the
        # trace does not belong to a dataset.
        # Because of the ! this is not a valid name for a dataset and will not conflict.
        message_content = await parse_and_update_messages(
            dataset="!ROOT_DATASET_FOR_SNIPPETS", trace_id=trace_id, messages=content
        )
        trace = Trace(
            id=trace_id,
            dataset_id=None,
            user_id=user_id,
            content=message_content,
            extra_metadata=extra_metadata,
            name=payload.get("name", "Single Trace"),
            hierarchy_path=payload.get("hierarchy_path", []),
        )

        session.add(trace)
        session.commit()

        return {"id": str(trace.id)}


def merge_sorted_messages(
    existing_messages: list[dict],
    new_messages: list[dict],
    trace_creation_timestamp: str,
):
    """
    Perform a merge sort of existing and new messages based on the timestamp.
    Some existing messages may not have a timestamp, in which case the trace
    creation timestamp is used.
    """
    i, j = 0, 0
    sorted_messages = []

    while i < len(existing_messages) and j < len(new_messages):
        if (
            existing_messages[i].get("timestamp", trace_creation_timestamp)
            < new_messages[j]["timestamp"]
        ):
            sorted_messages.append(existing_messages[i])
            i += 1
        else:
            sorted_messages.append(new_messages[j])
            j += 1

    sorted_messages.extend(existing_messages[i:])
    sorted_messages.extend(new_messages[j:])
    return sorted_messages


@trace.post("/{trace_id}/messages")
async def append_messages(
    request: Request,
    trace_id: str,
    background_tasks: BackgroundTasks,
    user_id: Annotated[UUID, Depends(APIIdentity)],
):
    """
    Append messages to an existing trace.
    The messages in the request payload are expected to be a list of dictionaries.
    These messages can optionally have a timestamp field, which should be in ISO 8601 format.
    If a timestamp is not provided, the current time is used for the new messages.
    The timestamp field is used to sort the new messages with respect to the existing messages
    in the trace.
    It is possible that the existing messages in the trace do not have timestamps - in this case,
    the trace creation timestamp is used as a reference for sorting.
    """

    payload = await request.json()
    new_messages = payload.get("messages", [])
    if (
        not isinstance(new_messages, list)
        or not new_messages
        or not all(isinstance(item, dict) for item in new_messages)
    ):
        raise HTTPException(
            status_code=400,
            detail="Invalid messages format - expected a non-empty list of dictionaries",
        )
    annotations = payload.get("annotations", []) or []
    if not isinstance(annotations, list) or (
        annotations and not all(isinstance(item, dict) for item in annotations)
    ):
        raise HTTPException(
            status_code=400,
            detail="Invalid annotations format - expected a list of dictionaries or an empty list",
        )

    # Validate timestamp format in new_messages
    # If timestamp exists, it should be in ISO 8601 format
    for message in new_messages:
        timestamp = message.get("timestamp")
        if timestamp is not None:
            try:
                # Parse the timestamp into a datetime object
                parsed_timestamp = datetime.fromisoformat(timestamp)
                # Assume naive timestamps are UTC
                if parsed_timestamp.tzinfo is None:
                    parsed_timestamp = parsed_timestamp.replace(tzinfo=timezone.utc)
                # Normalize to UTC ISO 8601 format
                message["timestamp"] = parsed_timestamp.astimezone(
                    timezone.utc
                ).isoformat()
            except Exception as e:
                raise HTTPException(
                    status_code=400,
                    detail=(
                        f"Invalid timestamp format in message: {timestamp}. "
                        "Expected format: ISO 8601, e.g., 2025-01-23T10:30:00+00:00"
                    ),
                ) from e
    try:
        with Session(db()) as session:
            with session.begin():  # Start transaction
                # Lock the trace row for update
                trace_response = (
                    session.query(Trace)
                    .filter(and_(Trace.id == UUID(trace_id), Trace.user_id == user_id))
                    .with_for_update()
                    .first()
                )
                if not trace_response:
                    raise HTTPException(status_code=404, detail="Trace not found")

                exising_messages_count = len(trace_response.content)
                # set timestamp for new messages
                timestamp_for_new_messages = datetime.now(timezone.utc).isoformat()
                for message in new_messages:
                    message.setdefault("timestamp", timestamp_for_new_messages)
                dataset_name = "!ROOT_DATASET_FOR_SNIPPETS"
                dataset_id = None
                if trace_response.dataset_id:
                    dataset_response = (
                        session.query(Dataset)
                        .filter(
                            and_(
                                Dataset.id == trace_response.dataset_id,
                                Dataset.user_id == user_id,
                            )
                        )
                        .first()
                    )
                    dataset_name = dataset_response.name
                    dataset_id = trace_response.dataset_id
                # parse images from new_messages and store them separately
                new_messages = await parse_and_update_messages(
                    dataset=dataset_name,
                    trace_id=trace_response.id,
                    messages=new_messages,
                )

                combined_messages = merge_sorted_messages(
                    existing_messages=trace_response.content,
                    new_messages=new_messages,
                    trace_creation_timestamp=trace_response.time_created.isoformat(),
                )

                trace_response.content = combined_messages
                flag_modified(trace_response, "content")

                # The annotations may not be for the new messages being appended only
                # but also for the existing messages in the trace.
                # This assumes that there are no concurrent calls to this endpoint when adding annotations.
                # We intend to fix this long term by using message level ids (some sort of a uuid maybe?).
                # We will not rely on messages indices then and this will be safe.
                for annotation_data in annotations:
                    address = annotation_data.get("address")
                    new_annotation = Annotation(
                        trace_id=trace_id,
                        user_id=user_id,
                        content=annotation_data["content"],
                        address=address,
                        extra_metadata=annotation_data.get("extra_metadata", None),
                    )
                    try:
                        validate_annotation(new_annotation, trace_response)
                    except Exception as e:
                        # TODO: For now we just warn instead of throwing an error
                        logger.warning(f"Error validating annotation: {str(e)}")
                    session.add(new_annotation)

                # Add background task to extract tool calls from new messages
                background_tasks.add_task(
                    extract_and_save_batch_tool_calls,
                    trace_id,
                    new_messages,
                    dataset_id,
                    user_id
                )

        return {"success": True}
    except SQLAlchemyError as e:
        logger.error("Database error when adding messages to existing trace: %s", e)
        raise HTTPException(
            status_code=500, detail="An unexpected database error occurred."
        ) from e<|MERGE_RESOLUTION|>--- conflicted
+++ resolved
@@ -3,6 +3,7 @@
 import json
 import os
 import uuid
+import aiohttp
 from datetime import datetime, timezone
 from typing import Annotated, Dict, List, Any
 from uuid import UUID
@@ -41,6 +42,8 @@
 from util.util import delete_images, parse_and_update_messages
 from util.validation import validate_annotation
 
+from util.analysis_api import AnalysisClient
+
 trace = FastAPI()
 logger = get_logger(__name__)
 
@@ -276,142 +279,71 @@
     user_id: Annotated[UUID, Depends(AuthenticatedUserIdentity)],
 ):
     """Analyze a trace using the Analysis model."""
-    try:
-        with Session(db()) as session:
-            trace, user = load_trace(
-                session, id, user_id, allow_public=True, allow_shared=True, return_user=True
-            )
-            trace_exporter = AnalyzerTraceExporter(
-                user_id=str(user_id),
-                dataset_id=str(trace.dataset_id),
-            )
-            input_sample, annotated_samples = await trace_exporter.analyzer_model_input(
-                session=session,
-                input_trace_id=id,
-            )
-            # delete existing annotations
-            _ = await replace_annotations(
-                session,
-                id,
-                user_id,
-                "analyzer-model",
-                [],
-            )
-
-        sar = SingleAnalysisRequest(
-            input=input_sample[0].trace,
-            annotated_samples=annotated_samples,
-            model_params=analysis_request.options.model_params,
-            debug_options=analysis_request.options.debug_options,
-            id=input_sample[0].id,
-        )
-
-<<<<<<< HEAD
-        async def stream_response():
-            url = f"{analysis_request.apiurl}/api/v1/analysis/stream"
-            try:
-                # get existing annotations
-                with Session(db()) as session:
-                    annotations: list[Annotation] = load_annotations(session, id)
-                
-                def already_stored(analyzer_annotation: AnalyzerAnnotation) -> bool:
-                    for annotation, user in annotations:
-                        if (
-                            annotation.content == analyzer_annotation.content
-                            and annotation.address == analyzer_annotation.location
-                        ):
-                            return True
-                    return False
-
-                async with httpx.AsyncClient() as client:
-                    async with client.stream(
-                        method="POST",
-                        url=url,
-                        json=sar.model_dump(),
-                        headers={"Authorization": f"Bearer {analysis_request.apikey}"},
-                        timeout=30,
-                    ) as streaming_response:
-                        async for chunk in streaming_response.aiter_text():
-                            # TODO: replace with robust chunk parsing
-                            # split by lines
-                            for line in chunk.strip().split("\n"):
-                                annotation = annotation_from_chunk(line)
-                                if isinstance(annotation, AnalyzerAnnotation) and not already_stored(
-                                    annotation
-                                ):
-                                    with Session(db()) as session:
-                                        new_annotation = Annotation(
-                                            trace_id=UUID(id),
-                                            user_id=user_id,
-                                            address=annotation.location or "",
-                                            content=annotation.content,
-                                            extra_metadata={
-                                                "source": "analyzer-model",
-                                                "severity": annotation.severity,
-                                            },
-                                        )
-                                        session.add(new_annotation)
-                                        session.commit()
-                                    yield "data: update\n\n"
-                            yield chunk
-            except Exception:
-                error_message = f"Failed to connect to the Analysis service at: {url}"
-                yield f"data: {json.dumps({'error': error_message})}\n\n".encode("utf-8")
-
-        return StreamingResponse(stream_response(), media_type="text/event-stream")
-    except Exception as e:
-        import traceback
-        traceback.print_exc()
-=======
-
-    headers = {}
-    cookies = None
-    if analysis_request.apikey:
-        headers["Authorization"] = f"Bearer {analysis_request.apikey}"
-    else:
-        cookies = {'jwt': request.cookies.get('jwt')}
+    with Session(db()) as session:
+        trace, user = load_trace(
+            session, id, user_id, allow_public=True, allow_shared=True, return_user=True
+        )
+        trace_exporter = AnalyzerTraceExporter(
+            user_id=str(user_id),
+            dataset_id=str(trace.dataset_id),
+        )
+        input_sample, annotated_samples = await trace_exporter.analyzer_model_input(
+            session=session,
+            input_trace_id=id,
+        )
+        # delete existing annotations
+        _ = await replace_annotations(
+            session,
+            id,
+            user_id,
+            "analyzer-model",
+            [],
+        )
+
+    sar = SingleAnalysisRequest(
+        input=input_sample[0].trace,
+        annotated_samples=annotated_samples,
+        model_params=analysis_request.options.model_params,
+        debug_options=analysis_request.options.debug_options,
+        id=input_sample[0].id,
+    )
 
     async def stream_response():
-        url = f"{analysis_request.apiurl}/api/v1/analysis/stream"
         try:
-            async with httpx.AsyncClient() as client:
-                async with client.stream(
+            async with AnalysisClient(analysis_request.apiurl, apikey=analysis_request.apikey, request=request) as client:
+                async for chunk in client.stream(
                     method="POST",
-                    url=url,
+                    url="/api/v1/analysis/stream",
                     json=sar.model_dump(),
-                    headers=headers,
-                    cookies=cookies,
-                    timeout=30,
-                ) as streaming_response:
-                    async for chunk in streaming_response.aiter_text():
-                        # TODO: replace with robust chunk parsing
-                        # split by lines
-                        for line in chunk.strip().split("\n"):
-                            annotation = annotation_from_chunk(line)
-                            if isinstance(annotation, AnalyzerAnnotation):
-                                with Session(db()) as session:
-                                    new_annotation = Annotation(
-                                        trace_id=UUID(id),
-                                        user_id=user_id,
-                                        address=annotation.location or "",
-                                        content=annotation.content,
-                                        extra_metadata={
-                                            "source": "analyzer-model",
-                                            "severity": annotation.severity,
-                                        },
-                                    )
-                                    session.add(new_annotation)
-                                    session.commit()
-                                yield "data: update\n\n"
-                        yield chunk
-        except httpx.ConnectError:
-            error_message = f"Failed to connect to analyzer model at: {url}"
-            yield f"data: {json.dumps({'error': error_message})}\n\n".encode("utf-8")
-
-    print("streaming response")
-
+                    timeout=30
+                ):
+                    # TODO: replace with robust chunk parsing
+                    # split by lines
+                    for line in chunk.strip().split("\n"):
+                        annotation = annotation_from_chunk(line)
+                        if isinstance(annotation, AnalyzerAnnotation):
+                            with Session(db()) as session:
+                                new_annotation = Annotation(
+                                    trace_id=UUID(id),
+                                    user_id=user_id,
+                                    address=annotation.location or "",
+                                    content=annotation.content,
+                                    extra_metadata={
+                                        "source": "analyzer-model",
+                                        "severity": annotation.severity,
+                                    },
+                                )
+                                session.add(new_annotation)
+                                session.commit()
+                            yield "data: update\n\n"
+                    yield chunk
+        except aiohttp.ClientResponseError as e:
+            # emit error as part of stream
+            yield "data: " + json.dumps({
+                "error": f"{e.message}",
+                "status": e.status,
+            }) + "\n\n"
     return StreamingResponse(stream_response(), media_type="text/event-stream")
->>>>>>> 85847118
 
 
 async def replace_annotations(
@@ -466,12 +398,10 @@
     
     def already_stored(analyzer_issue: dict) -> bool:
         for annotation, user in existing_annotations:
-            print("analyzer issue", analyzer_issue)
             if (
                 annotation.content == analyzer_issue.get("content", "")
                 and annotation.address == analyzer_issue.get("location", "")
             ):
-                print("skipping already stored annotation", analyzer_issue)
                 return True
         return False
 
