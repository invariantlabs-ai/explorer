--- conflicted
+++ resolved
@@ -307,16 +307,12 @@
 
     async def stream_response():
         try:
-<<<<<<< HEAD
+            # initial update (so deleted annotations are removed from UI)
+            yield "data: update\n\n"
+
             async with AnalysisClient(
                 analysis_request.apiurl, apikey=analysis_request.apikey, request=request
             ) as client:
-=======
-            # initial update (so deleted annotations are removed from UI)
-            yield "data: update\n\n"
-
-            async with AnalysisClient(analysis_request.apiurl, apikey=analysis_request.apikey, request=request) as client:
->>>>>>> 72630221
                 async for chunk in client.stream(
                     method="POST",
                     url="/api/v1/analysis/stream",
