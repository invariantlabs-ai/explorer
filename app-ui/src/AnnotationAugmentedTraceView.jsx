import React, { useEffect, useRef, useState } from 'react';
import { Tooltip } from 'react-tooltip';

import './Annotations.scss';
import './Explorer.scss';

import { RemoteResource, useRemoteResource } from './RemoteResource';
import { useUserInfo } from './UserInfo';
import UserIcon from './lib/UserIcon';

import { Time } from './components/Time';
import { Metadata } from './lib/metadata';
import { AnalysisResult } from './lib/analysis_result';
import { openInPlayground } from './lib/playground';
import { HighlightedJSON } from './lib/traceview/highlights';
import { RenderedTrace } from './lib/traceview/traceview';
import { config } from './Config';
import { useTelemetry } from './telemetry';
import { AnnotationsParser } from './lib/annotations_parser'
import { HighlightDetails } from './HighlightDetails'
<<<<<<< HEAD
import TracePageGuide from './TracePageGuide'
import { BsArrowDown, BsArrowsCollapse, BsArrowsExpand, BsArrowUp, BsCaretLeftFill, BsCheck, BsCommand, BsDownload, BsPencilFill, BsShare, BsTerminal, BsTrash} from "react-icons/bs";
=======
import { HighlightsNavigator } from './HighlightsNavigator';

import { copyPermalinkToClipboard } from './lib/permalink-navigator';
import { BsArrowDown, BsArrowsCollapse, BsArrowsExpand, BsArrowUp, BsCaretLeftFill, BsCheck, BsCommand, BsDownload, BsPencilFill, BsShare, BsTerminal, BsTrash } from "react-icons/bs";
>>>>>>> ac5f86d1

export const THUMBS_UP = ":feedback:thumbs-up"
export const THUMBS_DOWN = ":feedback:thumbs-down"

/**
 * CRUD manager (RemoteResource) for trace annotations.
 */
export class Annotations extends RemoteResource {
  constructor(traceId) {
    super(`/api/v1/trace/${traceId}/annotations`, `/api/v1/trace/${traceId}/annotation`, `/api/v1/trace/${traceId}/annotation`, `/api/v1/trace/${traceId}/annotate`)
    this.traceId = traceId
  }

  transform(data) {
    let annotations = {}
    data.forEach(annotation => {
      if (!(annotation.address in annotations)) {
        annotations[annotation.address] = []
      }
      annotations[annotation.address].push(annotation)
    })
    // sort by timestamp
    for (let address in annotations) {
      annotations[address].sort((a, b) => a.timestamp - b.timestamp)
    }
    return annotations
  }
}

/**
 * Components that renders agent traces with the ability for user's to add comments ("annotation").
 * 
 * @param {Object} props
 * @param {Object} props.collapsed - whether the trace is collapsed by default
 * @param {Object} props.activeTrace - the trace to render
 * @param {string} props.selectedTraceId - the trace ID
 * @param {number} props.selectedTraceIndex - the trace index
 * @param {Object} props.mappings - the mappings to highlight in the traceview
 * @param {Function} props.onShare - callback to share the trace
 * @param {boolean} props.sharingEnabled - whether the trace is shared
 * @param {Function} props.onAnnotationCreate - callback to update annotations count on the Sidebar
 * @param {Function} props.onAnnotationDelete - callback to update annotations count on the Sidebar
 * @param {React.Component} props.header - the header component (e.g. <user>/<dataset>/<trace> links)
 * @param {React.Component} props.is_public - whether the trace is public
 * @param {React.Component} props.actions - the actions component (e.g. share, download, open in playground)
 * @param {React.Component} props.empty - the empty component to show if no trace is selected/specified (default: "No trace selected")
 */
export function AnnotationAugmentedTraceView(props) {
  // the rendered trace
  const activeTrace = props.activeTrace || null
  // the trace ID
  const activeTraceId = props.selectedTraceId || null
  // the trace index
  const activeTraceIndex = props.selectedTraceIndex;
  // whether the trace is public
  const is_public = props.is_public || null
  // event hooks for the traceview to expand/collapse messages
  const [events, setEvents] = useState({})
  // loads and manages annotations as a remote resource (server CRUD)
  const [annotations, annotationStatus, annotationsError, annotator] = useRemoteResource(Annotations, activeTraceId)

  // highlights to show in the traceview (e.g. because of analyzer or search results)
  const [highlights, setHighlights] = useState({highlights: HighlightedJSON.empty(), traceId: null})
  // filtered annotations (without analyzer annotations)
  const [filtered_annotations, setFilteredAnnotations] = useState({})
  // errors from analyzer annotations
  const [errors, setErrors] = useState([])
  // top-level annotations (e.g. global errors, assertions)
  const [top_level_annotations, setTopLevelAnnotations] = useState([])

  // Callback functions to update annotations count on the Sidebad.
  const { onAnnotationCreate, onAnnotationDelete } = props;

  // record if the trace is expanded to decide show "expand all" or "collapse all" button
  const [is_all_expanded, setAllExpand] = useState(props.collapsed);

  // get telemetry object
  const telemetry = useTelemetry()

  // expand all messages
  const onExpandAll = () => {
    setAllExpand(true);
    telemetry.capture('traceview.expand-all')
    events.expandAll?.fire();
  }

  // collapse all messages
  const onCollapseAll = () => {
    setAllExpand(false);
    telemetry.capture('traceview.collapse-all')
    events.collapseAll?.fire()
  }

  // open in playground
  const onOpenInPlayground = () => {
    openInPlayground(activeTrace?.messages || []);
    telemetry.capture('traceview.open-in-playground')
  }

  // on share
  const onShare = () => {
    props.onShare();
    telemetry.capture('traceview.share-modal-opened')
  }

  // whenever activeTrace changed, the trace is defaultly expanded, set the button to be collapse
  useEffect(()=>{
    if (props.collapsed) {
      setAllExpand(false);
      events.collapseAll?.fire()
    } else {
      setAllExpand(true);
      events.expandAll?.fire()
    }
  },[activeTrace])

  // whenever annotations change, update mappings
  useEffect(() => {
    let { highlights, errors, filtered_annotations, top_level_annotations } = AnnotationsParser.parse_annotations(annotations, props.mappings);

    setHighlights({
      highlights: HighlightedJSON.from_entries(highlights),
      traceId: activeTraceId
    })
    setErrors(errors)
    setFilteredAnnotations(filtered_annotations)
    setTopLevelAnnotations(top_level_annotations)
  }, [annotations, props.mappings])

  // filter to hide analyzer messages in annotation threads
  const noAnalyzerMessages = (a) => !a.extra_metadata || a.extra_metadata.source !== "analyzer"

  // decorator for the traceview, to show annotations and annotation thread in the traceview
  const decorator = {
    editorComponent: (props) => {
      return <div className="comment-insertion-point">
        <HighlightDetails {...props} />
        <AnnotationThread {...props} filter={noAnalyzerMessages} traceId={activeTraceId} traceIndex={activeTraceIndex} onAnnotationCreate={onAnnotationCreate} onAnnotationDelete={onAnnotationDelete} numHighlights={props.highlights.length} />
      </div>
    },
    hasHighlight: (address, ...args) => {
      if (filtered_annotations && filtered_annotations[address] !== undefined) {
        let thumbs = ""
        if (filtered_annotations[address].some(a => a.content == THUMBS_UP)) {
          thumbs += " thumbs-up"
        }
        if (filtered_annotations[address].some(a => a.content == THUMBS_DOWN)) {
          thumbs += " thumbs-down"
        }
        return "highlighted num-" + filtered_annotations[address].length + thumbs;
      }
    },
    extraArgs: [activeTraceId]
  }
<<<<<<< HEAD
  // console.log('activeTrace', activeTrace)
=======

  // note: make sure to only pass highlights here that actually belong to the active trace 
  // otherwise we can end up in an intermediate state where we have a new trace but old highlights (this must never happen)
  const traceHighlights = highlights.traceId == activeTraceId ? highlights.highlights : HighlightedJSON.empty()

>>>>>>> ac5f86d1
  return <>
    <header className='toolbar'>
      {props.header}
      { // Add a box to show if the trace is public or private (if the prop is set)
        (props.is_public != null) 
        && <div className={`badge ${props.is_public ? 'public-trace' : 'private-trace'}`}> 
          {props.is_public ? 'Shared' : 'Private'} 
        </div>
      }
      <div className='spacer' />
      <div className='vr' />
      <HighlightsNavigator 
        highlights={traceHighlights} 
        top_level_annotations={top_level_annotations} 
        onOpen='expand-first'
        traceId={activeTraceId}
      />
      {activeTrace && <>
<<<<<<< HEAD
      {is_all_expanded?(
        <button className="inline icon" onClick={onCollapseAll} data-tooltip-id="button-tooltip" data-tooltip-content="Collapse All"><BsArrowsCollapse /></button>        
      ) : (
        <button className="inline icon" onClick={onExpandAll} data-tooltip-id="button-tooltip" data-tooltip-content="Expand All"><BsArrowsExpand /></button>
      )}
      <a href={'/api/v1/trace/' + activeTraceId + '?annotated=1'} download={activeTraceId + '.json'}>
        <button className='inline icon' onClick={(e) => {
          e.stopPropagation()
          telemetry.capture('traceview.download')
        }}
        data-tooltip-id="button-tooltip" 
        data-tooltip-content="Download"
        >
          <BsDownload />
        </button>
      </a>
      {props.actions}
      <div className='vr' />
      <button className='inline' onClick={onOpenInPlayground}> <BsTerminal /> Open In Invariant</button>
      {props.onShare && <button className={'inline ' + (props.sharingEnabled ? 'primary' : 'guide-step-4')} onClick={onShare}>
        {!props.sharingEnabled ? <><BsShare /> Share</> : <><BsCheck /> Shared</>}
      </button>}
=======

        {is_all_expanded ? (
          <button className="inline icon" onClick={onCollapseAll} data-tooltip-id="button-tooltip" data-tooltip-content="Collapse All"><BsArrowsCollapse /></button>
        ) : (
          <button className="inline icon" onClick={onExpandAll} data-tooltip-id="button-tooltip" data-tooltip-content="Expand All"><BsArrowsExpand /></button>
        )}
        <a href={'/api/v1/trace/' + activeTraceId + '?annotated=1'} download={activeTraceId + '.json'}>
          <button className='inline icon' onClick={(e) => {
            e.stopPropagation()
            telemetry.capture('traceview.download')
          }}
            data-tooltip-id="button-tooltip"
            data-tooltip-content="Download"
          >
            <BsDownload />
          </button>
        </a>
        {props.actions}
        <div className='vr' />
        {config('sharing') && <button className='inline' onClick={onOpenInPlayground}> <BsTerminal /> Open In Invariant</button>}
        {config('sharing') && props.onShare && <button className={'inline ' + (props.sharingEnabled ? 'primary' : '')} onClick={onShare}>
          {!props.sharingEnabled ? <><BsShare /> Share</> : <><BsCheck /> Shared</>}
        </button>}
>>>>>>> ac5f86d1
      </>}
    </header>
    <div className='explorer panel traceview'>
      <TraceViewContent
        empty={props.empty}
        activeTrace={activeTrace}
        activeTraceId={activeTraceId}
        highlights={traceHighlights}
        errors={errors}
        decorator={decorator}
        setEvents={setEvents}
        allExpanded={is_all_expanded}
        topLevelAnnotations={top_level_annotations}
      />
    </div>
    <Tooltip id="highlight-tooltip" place="bottom" style={{ whiteSpace: 'pre' }} />
  </>
}

/**
 * Show the rendered trace or an `props.empty` component if no trace is selected.
 */
function TraceViewContent(props) {
  const { activeTrace, activeTraceId, highlights, errors, decorator, setEvents } = props
  const EmptyComponent = props.empty || (() => <div className='empty'>No trace selected</div>)
<<<<<<< HEAD
=======

>>>>>>> ac5f86d1
  // if no trace ID set
  if (activeTraceId === null) {
    return <div className='explorer panel'>
      <EmptyComponent />
    </div>
  }
  return <RenderedTrace
    // the trace events
    trace={JSON.stringify(activeTrace?.messages || [], null, 2)}
    // ranges to highlight (e.g. because of analyzer or search results)
    highlights={highlights}
    // callback to register events for collapsing/expanding all messages
    onMount={(events) => setEvents(events)}
    // extra UI decoration (inline annotation editor)
    decorator={decorator}
    // extra UI to show at the top of the traceview like metadata
    prelude={
      <>
        <TopLevelHighlights topLevelAnnotations={props.topLevelAnnotations} />
        <Metadata extra_metadata={activeTrace?.extra_metadata || activeTrace?.trace?.extra_metadata} header={<div className='role'>Trace Information</div>} excluded={['invariant.num-warnings', 'invariant.num-failures']} />
        {errors.length > 0 && <AnalysisResult errors={errors} />}
      </>
    }
    allExpanded={props.allExpanded}
    traceId={activeTraceId}
  />
}

// shows details on the top-level highlights of a trace (e.g. higlights without a specific address)
function TopLevelHighlights(props) {
  const highlights = {
    snippet: "Top Level Annotations",
    start: 0,
    end: 0,
    content: props.topLevelAnnotations || []
  }

  // if no highlights, return null
  if (!highlights.content.length) {
    return null;
  }

  // render the highlights
  return <div className='event top-level-highlights'>
    <div className='role'>Issues</div>
    <HighlightDetails highlights={[highlights]} />
  </div>
}

function safeAnchorId(annotationId) {
  if (!annotationId) {
    return 'no-id';
  }
  return annotationId.replace(/[^a-zA-Z0-9]/g, '_');
}

// AnnotationThread renders a thread of annotations for a given address in a trace (shown inline)
function AnnotationThread(props) {
  // let [annotations, annotationStatus, annotationsError, annotator] = props.annotations
  const [annotations, annotationStatus, annotationsError, annotator] = useRemoteResource(Annotations, props.traceId)
  const { onAnnotationCreate, onAnnotationDelete } = props
  let threadAnnotations = (annotations || {})[props.address] || []

  return <div className='annotation-thread'>
    {threadAnnotations.filter(a => props.filter ? props.filter(a) : true).map(annotation => <Annotation {...annotation} annotator={annotator} key={annotation.id} traceIndex={props.traceIndex} onAnnotationDelete={onAnnotationDelete} />)}
    <AnnotationEditor address={props.address} traceId={props.traceId} traceIndex={props.traceIndex} onClose={props.onClose} annotations={[annotations, annotationStatus, annotationsError, annotator]} onAnnotationCreate={onAnnotationCreate} numHighlights={props.numHighlights} />
  </div>
}

// Annotation renders an annotation bubble with the ability to edit and delete
function Annotation(props) {
  const annotator = props.annotator
  const [comment, setComment] = useState(props.content)
  const [editing, setEditing] = useState(false)
  const [submitting, setSubmitting] = useState(false)
  const user = props?.user
  const userInfo = useUserInfo()

  const telemetry = useTelemetry()

  const onDelete = () => {
    annotator.delete(props.id).then(() => {
      setComment('')
      telemetry.capture('annotation.deleted')
      annotator.refresh()
      if (props.onAnnotationDelete) {
        props.onAnnotationDelete(props.traceIndex);
      }
    }).catch((error) => {
      alert('Failed to delete annotation: ' + error)
    })
  }

  const onUpdate = () => {
    annotator.update(props.id, { content: comment }).then(() => {
      setSubmitting(false)
      telemetry.capture('annotation.updated')
      annotator.refresh()
      setEditing(false)
    }).catch((error) => {
      alert('Failed to save annotation: ' + error)
      setSubmitting(false)
    })
  }

  let content = props.content;
  if (content == THUMBS_UP) {
    content = <span className='thumbs-up-icon'><BsArrowUp />Positive Feedback</span>
  } else if (content == THUMBS_DOWN) {
    content = <span className='thumbs-down-icon'><BsArrowDown />Negative Feedback</span>
  }

  return <div className='annotation'>
    <div className='user'>
      <UserIcon username={userInfo?.username}/>
    </div>
    <div className='bubble'>
      <header className='username'>
        <BsCaretLeftFill className='caret' />
        <div><b>{props.user.username}</b> annotated <span className='time'> <Time>{props.time_created}</Time> </span></div>
        <div className='spacer' />
        <div className='actions'>
          {userInfo?.id == props.user.id && !editing && <button onClick={() => setEditing(!editing)}><BsPencilFill /></button>}
          {userInfo?.id == props.user.id && <button onClick={onDelete}><BsTrash /></button>}
        </div>
      </header>
      {!editing && <div className='content'>
        {content}
      </div>}
      {editing && <textarea value={comment} onChange={(e) => setComment(e.target.value)} />}
      {editing && <div className='actions'>
        <button onClick={() => setEditing(!editing)}>Cancel</button>
        <button className='primary' disabled={submitting && comment != ''} onClick={onUpdate}>Save</button>
      </div>}
    </div>
  </div>
}

// AnnotationEditor renders an inline annotation editor for a given address in a trace (for creating a new annotation).
function AnnotationEditor(props) {
  const [content, setContent] = useState('')
  const [submitting, setSubmitting] = useState(false)
  const [annotations, annotationStatus, annotationsError, annotator] = props.annotations
  const textareaRef = useRef(null)
  const userInfo = useUserInfo()

  const telemetry = useTelemetry()

  const onSave = () => {
    if (!userInfo?.loggedIn) {
      window.location.href = '/login'
    }

    if (content == '') {
      return
    }

    annotator.create({ address: props.address, content: content }).then(() => {
      setSubmitting(false)
      telemetry.capture('annotation.created')
      annotator.refresh()
      setContent('')
      if (props.onAnnotationCreate) {
        props.onAnnotationCreate(props.traceIndex);
      }
    }).catch((error) => {
      alert('Failed to save annotation: ' + error)
      setSubmitting(false)
    })
  }

  // on mount grab focus
  useEffect(() => {
    // we only auto-focus the textarea if there are less than 3 highlights
    // otherwise, the assumption is that the user probably clicked to look at the 
    // highlight details, not to add a new annotation
    // worst case: they have to focus the textarea manually but that should be rare
    if (props.numHighlights < 3) {
      window.setTimeout(() => {
        if (textareaRef.current) {
          textareaRef.current.focus()
        }
      }, 100)
    }
  }, [textareaRef])

  const onKeyDown = (e) => {
    // on mac cmd+enter, on windows ctrl+enter to save
    if (e.key === 'Enter' && (e.metaKey || e.ctrlKey)) {
      onSave()
    }
    // escape closes
    if (e.key === 'Escape') {
      props.onClose()
    }
  }

  return <div className='annotation'>
    <div className='user'>
      {userInfo?.loggedIn ?
        <UserIcon username={userInfo?.username}/>
        :
        // if not logged in, show a generic user icon with A for anonymous.
        <UserIcon username={"A"}/>
      }
    </div>
    <div className='bubble'>
      <header className='username'>
        <BsCaretLeftFill className='caret' />
        Add Annotation
        <div className='spacer' />
        <div className='actions'>
          <pre style={{ opacity: 0.4 }} onClick={() => copyPermalinkToClipboard(props.address)}>
            {props.address}
          </pre>
        </div>
      </header>
      <textarea value={content} onChange={(e) => setContent(e.target.value)} ref={textareaRef} onKeyDown={onKeyDown} />
      <div className='actions'>
        <button className='secondary' onClick={props.onClose}>Close</button>
        <button className='primary' disabled={submitting || content == ''} onClick={onSave}>
          {!userInfo?.loggedIn ? 'Sign Up To Annotate' : (submitting ? 'Saving...' : <>
            Save <span className='shortcut'><BsCommand /> + Enter</span>
          </>)}
        </button>
      </div>
    </div>
  </div>
}<|MERGE_RESOLUTION|>--- conflicted
+++ resolved
@@ -18,15 +18,12 @@
 import { useTelemetry } from './telemetry';
 import { AnnotationsParser } from './lib/annotations_parser'
 import { HighlightDetails } from './HighlightDetails'
-<<<<<<< HEAD
 import TracePageGuide from './TracePageGuide'
-import { BsArrowDown, BsArrowsCollapse, BsArrowsExpand, BsArrowUp, BsCaretLeftFill, BsCheck, BsCommand, BsDownload, BsPencilFill, BsShare, BsTerminal, BsTrash} from "react-icons/bs";
-=======
+
 import { HighlightsNavigator } from './HighlightsNavigator';
 
 import { copyPermalinkToClipboard } from './lib/permalink-navigator';
 import { BsArrowDown, BsArrowsCollapse, BsArrowsExpand, BsArrowUp, BsCaretLeftFill, BsCheck, BsCommand, BsDownload, BsPencilFill, BsShare, BsTerminal, BsTrash } from "react-icons/bs";
->>>>>>> ac5f86d1
 
 export const THUMBS_UP = ":feedback:thumbs-up"
 export const THUMBS_DOWN = ":feedback:thumbs-down"
@@ -181,15 +178,12 @@
     },
     extraArgs: [activeTraceId]
   }
-<<<<<<< HEAD
-  // console.log('activeTrace', activeTrace)
-=======
+
 
   // note: make sure to only pass highlights here that actually belong to the active trace 
   // otherwise we can end up in an intermediate state where we have a new trace but old highlights (this must never happen)
   const traceHighlights = highlights.traceId == activeTraceId ? highlights.highlights : HighlightedJSON.empty()
 
->>>>>>> ac5f86d1
   return <>
     <header className='toolbar'>
       {props.header}
@@ -208,31 +202,6 @@
         traceId={activeTraceId}
       />
       {activeTrace && <>
-<<<<<<< HEAD
-      {is_all_expanded?(
-        <button className="inline icon" onClick={onCollapseAll} data-tooltip-id="button-tooltip" data-tooltip-content="Collapse All"><BsArrowsCollapse /></button>        
-      ) : (
-        <button className="inline icon" onClick={onExpandAll} data-tooltip-id="button-tooltip" data-tooltip-content="Expand All"><BsArrowsExpand /></button>
-      )}
-      <a href={'/api/v1/trace/' + activeTraceId + '?annotated=1'} download={activeTraceId + '.json'}>
-        <button className='inline icon' onClick={(e) => {
-          e.stopPropagation()
-          telemetry.capture('traceview.download')
-        }}
-        data-tooltip-id="button-tooltip" 
-        data-tooltip-content="Download"
-        >
-          <BsDownload />
-        </button>
-      </a>
-      {props.actions}
-      <div className='vr' />
-      <button className='inline' onClick={onOpenInPlayground}> <BsTerminal /> Open In Invariant</button>
-      {props.onShare && <button className={'inline ' + (props.sharingEnabled ? 'primary' : 'guide-step-4')} onClick={onShare}>
-        {!props.sharingEnabled ? <><BsShare /> Share</> : <><BsCheck /> Shared</>}
-      </button>}
-=======
-
         {is_all_expanded ? (
           <button className="inline icon" onClick={onCollapseAll} data-tooltip-id="button-tooltip" data-tooltip-content="Collapse All"><BsArrowsCollapse /></button>
         ) : (
@@ -255,7 +224,6 @@
         {config('sharing') && props.onShare && <button className={'inline ' + (props.sharingEnabled ? 'primary' : '')} onClick={onShare}>
           {!props.sharingEnabled ? <><BsShare /> Share</> : <><BsCheck /> Shared</>}
         </button>}
->>>>>>> ac5f86d1
       </>}
     </header>
     <div className='explorer panel traceview'>
@@ -281,10 +249,7 @@
 function TraceViewContent(props) {
   const { activeTrace, activeTraceId, highlights, errors, decorator, setEvents } = props
   const EmptyComponent = props.empty || (() => <div className='empty'>No trace selected</div>)
-<<<<<<< HEAD
-=======
-
->>>>>>> ac5f86d1
+
   // if no trace ID set
   if (activeTraceId === null) {
     return <div className='explorer panel'>
