--- conflicted
+++ resolved
@@ -117,12 +117,8 @@
     </div>
     {/* user-personal snippets and datasets */}
     {userInfo?.loggedIn && <div className='mosaic'>
-<<<<<<< HEAD
       <HomePageGuide></HomePageGuide>
-      <div className='box dataset'>
-=======
-      <div className='box split-view'>
->>>>>>> ac5f86d1
+      <div className='box dataset split-view'>
         <h2>
           <Link to='/datasets'>Datasets</Link>
           <button className='inline primary' onClick={() => setShowUploadModal(true)}>New Dataset</button>
