--- conflicted
+++ resolved
@@ -2,7 +2,7 @@
  * Page components for displaying single and all dataset traces.
  */
 
-import React, { useCallback, useEffect } from 'react';
+import React, { act, useCallback, useEffect } from 'react';
 import { BsExclamationTriangleFill, BsExclamationDiamondFill, BsInfo, BsTools, BsExclamation, BsExclamationLg, BsArrowClockwise, BsCaretDownFill, BsLayoutSidebarInset, BsSave, BsSearch, BsTrash } from 'react-icons/bs';
 import { Link, useLoaderData, useNavigate, useSearchParams } from "react-router-dom";
 import ClockLoader from "react-spinners/ClockLoader";
@@ -13,11 +13,8 @@
 import { useUserInfo } from './UserInfo';
 import { Time } from './components/Time';
 import { DeleteSnippetModal } from './lib/snippets';
-<<<<<<< HEAD
 import logo from './assets/invariant.svg';
-=======
 import { EmptyDatasetInstructions } from './components/EmptyDataset';
->>>>>>> 298e20e1
 
 /**
  * Metadata for a dataset that we receive from the server.
@@ -222,6 +219,11 @@
   get(index: number): Trace | null {
     return this.data[index] || null
   }
+
+  /** Returns the list of traces matching the predicate. */
+  filter(predicate: (Trace) => boolean): Trace[] {
+    return this.indices().map(i => this.data[i]).filter(predicate)
+  }
 }
 
 // hook to load all traces in a dataset, represented as a LightweightTraces object
@@ -363,19 +365,39 @@
   return null
 }
 
+// type for the set of traces returned by search
+interface DisplayedTracesRHS {
+  'traces': number[]
+  'description'?: string
+  'severity'?: number
+  'icon'?: string
+}
+type DisplayedTracesT = Record<string, DisplayedTracesRHS>
+
+// flattens the displayed indices into a single list of trace indices
+// MAY contain duplicates
+function flattenDisplayedIndices(displayedIndices: DisplayedTracesT|null): number[] {
+  const flattenedDisplayedIndices : number[] = [];
+  if (displayedIndices) {
+    const keys = Object.keys(displayedIndices).sort((a, b) => (displayedIndices[b].severity||0)-(displayedIndices[a].severity||0) )
+    keys.forEach(key => {
+      displayedIndices[key].traces.forEach(index => {
+        flattenedDisplayedIndices.push(index)
+      })
+    })
+  }
+  return flattenedDisplayedIndices;
+}
+
+
+
 // hook for interacting with the search functionality
 function useSearch() {
   const props: { username: string, datasetname: string, traceIndex: number | null } = useLoaderData() as any
   const [searchParams, setSearchParams] = useSearchParams();
-<<<<<<< HEAD
   const [searchQuery, _setSearchQuery] = React.useState<string|null>(searchParams.get('query') || null)
-  const [displayedIndices, setDisplayedIndices] = React.useState<object>({'all': {'traces': []}})
+  const [displayedIndices, setDisplayedIndices] = React.useState<DisplayedTracesT>({'all': {'traces': []}})
   const [highlightMappings, setHighlightMappings] = React.useState({} as {[key: number]: any})
-=======
-  const [searchQuery, _setSearchQuery] = React.useState<string | null>(searchParams.get('query') || null)
-  const [displayedIndices, setDisplayedIndices] = React.useState<number[] | null>(null)
-  const [highlightMappings, setHighlightMappings] = React.useState({} as { [key: number]: any })
->>>>>>> 298e20e1
   interface SearchQuery {
     query: string,
     status: 'waiting' | 'searching' | 'completed',
@@ -393,17 +415,10 @@
         query.status = 'completed'
         // console.log('completed', query, searchQueue.current)
         // check that this is still the newest query to complete
-<<<<<<< HEAD
         if (searchQueue.current.filter(q => q.status === 'completed' && q.date > query.date).length === 0)
         {
           setHighlightMappings(data.mappings)
           setDisplayedIndices(data.result)
-=======
-        if (searchQueue.current.filter(q => q.status === 'completed' && q.date > query.date).length === 0) {
-          console.log('setting result for', query)
-          setDisplayedIndices(new_displayed_indices)
-          setHighlightMappings(mappings)
->>>>>>> 298e20e1
           // remove all queries that are older than this
           searchQueue.current = searchQueue.current.filter(q => q.date >= query.date)
         } else {
@@ -500,31 +515,15 @@
   // when the trace index changes, update the activeTrace
   useEffect(() => {
     // if search or analyzer was run, get the flattened list of results
-    const flattenedDisplayedIndices = [];
-    if (displayedIndices) {
-      const keys = Object.keys(displayedIndices).sort((a, b) => (displayedIndices[b].severity||0)-(displayedIndices[a].severity||0) )
-      keys.forEach(key => {
-        displayedIndices[key].traces.forEach(index => {
-          flattenedDisplayedIndices.push(index)
-        })
-      })
-    }
+    const flattenedDisplayedIndices : number[] = flattenDisplayedIndices(displayedIndices);
 
     if (traces
-<<<<<<< HEAD
         && props.traceIndex !== null
         && props.traceIndex !== undefined
-        && traces.filter(t => t !== null).map(t => t.index).includes(+props.traceIndex)
-        && (flattenedDisplayedIndices.length == 0 || flattenedDisplayedIndices.includes(+props.traceIndex) )
+        && traces.filter(t => t !== null).map(t => t.index).includes(props.traceIndex)
+        && (flattenedDisplayedIndices.length == 0 || flattenedDisplayedIndices.includes(props.traceIndex) )
         ) {
       setActiveTrace(traces[props.traceIndex])
-=======
-      && props.traceIndex !== null
-      && props.traceIndex !== undefined
-      && traces.has(props.traceIndex)
-      && (displayedIndices === null || displayedIndices.includes(props.traceIndex))) {
-      setActiveTrace(traces.get(props.traceIndex))
->>>>>>> 298e20e1
     } else if (!traces) {
       setActiveTrace(null)
     } else {
@@ -587,7 +586,7 @@
   }
 
   // whether the trace view shows any trace
-  const traceVisible = !searching && (displayedIndices == null || displayedIndices.length > 0)
+  const traceVisible = !searching && (displayedIndices == null || Object.keys(displayedIndices).length > 1)
 
   // whether there are any traces to show
   const hasTraces = (traces?.indices().length || 0) > 0
@@ -717,22 +716,14 @@
 /**
  * Displays the list of traces in a dataset.
  */
-<<<<<<< HEAD
-export function Sidebar(props) {
-=======
-function Sidebar(props: { traces: LightweightTraces | null, username: string, datasetname: string, activeTraceIndex: number | null, onRefresh: () => void, searchQuery: string | null, setSearchQuery: (value: string) => void, displayedIndices: number[] | null, searchNow: () => void, searching: boolean }) {
->>>>>>> 298e20e1
+
+function Sidebar(props: { traces: LightweightTraces | null, username: string, datasetname: string, activeTraceIndex: number | null, onRefresh: () => void, searchQuery: string | null, setSearchQuery: (value: string) => void, displayedIndices: DisplayedTracesT | null, searchNow: () => void, searching: boolean }) {
   const searchQuery = props.searchQuery
   const setSearchQuery = props.setSearchQuery
   const displayedIndices = props.displayedIndices
-  const { username, datasetname } = props
+  const { username, datasetname, traces } = props
   const [visible, setVisible] = React.useState(true)
-<<<<<<< HEAD
-  const viewportRef = React.useRef(null)
-  const [activeIndices, setActiveIndices] = React.useState({});
-=======
-  const [activeIndices, setActiveIndices] = React.useState<number[]>([]);
->>>>>>> 298e20e1
+  const [activeIndices, setActiveIndices] = React.useState<DisplayedTracesT>({});
 
   // ref to HTML element that contains the ViewportList
   const viewportContainerRef = React.useRef(null)
@@ -744,35 +735,29 @@
 
   // when the active indices change, scroll to the active trace
   useEffect(() => {
-    if (props.activeTraceIndex != null && activeIndices.includes(props.activeTraceIndex)) {
+    const flattenedActiveIndices : number[] = flattenDisplayedIndices(activeIndices);
+    if (props.activeTraceIndex != null && flattenedActiveIndices.includes(props.activeTraceIndex)) {
       if (viewport.current && !scrolled) {
-        (viewport.current as any).scrollToIndex({ index: activeIndices.indexOf(props.activeTraceIndex), offset: 0 })
+        (viewport.current as any).scrollToIndex({ index: flattenedActiveIndices.indexOf(props.activeTraceIndex), offset: 0 })
         setScrolled(true)
       }
     }
   }, [props.activeTraceIndex, activeIndices, viewport])
 
   useEffect(() => {
-    if (!props.traces) {
+    if (!traces) {
       setActiveIndices({'all': {'traces': [], 'description': 'all traces'}})
       return;
     }
 
-<<<<<<< HEAD
     if (displayedIndices) {      
       if (Object.keys(displayedIndices).length === 1 && 'all' in displayedIndices && displayedIndices['all']['traces'].length == 0) {
-        setActiveIndices({'all': {'traces': props.traces.filter(t => t !== null).map((t, i) => t.index), 'description': 'all traces'}})
+        setActiveIndices({'all': {'traces': traces.filter(t => t !== null).map((t, i) => t.index), 'description': 'all traces'}})
       } else {
         setActiveIndices(displayedIndices)
       }
-=======
-    if (displayedIndices) {
-      setActiveIndices(displayedIndices.sort((a, b) => a - b))
-    } else {
-      setActiveIndices(props.traces.indices())
->>>>>>> 298e20e1
-    }
-  }, [displayedIndices, props.traces])
+    }
+  }, [displayedIndices, traces])
 
   const onRefresh = (e) => {
     setSearchQuery('')
@@ -791,27 +776,25 @@
     })
   }
   
-  const viewItems : any[] = [];
+  const viewItems : React.ReactNode[] = [];
   Object.keys(activeIndices).sort((a, b) => (activeIndices[b].severity||0)-(activeIndices[a].severity||0) ).forEach((key) => {
     if (key !== 'all' && activeIndices[key].traces.length > 0) {
-      let icon = {'info': <><BsInfo/></>,
+      let icon : React.ReactNode = {'info': <><BsInfo/></>,
                     'tools': <><BsTools/></>,
                     'exclamation': <><BsExclamationLg/></>,
                     'exclamation-large': <><BsExclamationTriangleFill/></>,
                     'search': <><BsSearch/></>,
                     'none': null
       }[activeIndices[key].icon||'none']
-      if (activeIndices[key].severity <= 2) {icon = null;}
-      viewItems.push({type: 'seperator',
-                      name: key,
-                      count: (activeIndices[key].traces || []).length,
-                      icon: icon,
-                      severity: activeIndices[key].severity||0,
-                      description: activeIndices[key].description});
-    }
-    (activeIndices[key].traces || []).sort((a, b) => a-b).forEach((index) => {
-      viewItems.push({type: 'item', index: index, key: key+index, teaser: props.traces[index].extra_metadata['summary'] })
-    })
+      if (activeIndices[key].severity||0 <= 2) {icon = null;}
+      viewItems.push(<TraceBlockHeader name={key} count={activeIndices[key].traces.length} description={activeIndices[key].description||''} icon={icon||null} severity={activeIndices[key].severity||0} />)
+      if (traces) {
+        (activeIndices[key].traces || []).sort((a, b) => a-b).forEach((index) => {
+          const trace = traces.get(index) || null
+          return <TraceRow key={index} traces={traces} trace={trace} index={index} active={index === props.activeTraceIndex} username={username} datasetname={datasetname} searchQuery={searchQuery} activeTraceIndex={props.activeTraceIndex} />
+        })
+      }
+    }
   })
   return <div className={'sidebar ' + (visible ? 'visible' : 'collapsed')}>
     <header>
@@ -820,57 +803,23 @@
         <button className='header-short toggle icon' onClick={onSave}><BsSave /></button>
       }
       <button className='header-short toggle icon' onClick={onRefresh}><BsArrowClockwise /></button>
-<<<<<<< HEAD
-      {props.traces && <h1 className='header-long'>{props.traces.filter(t => t != null).length + " Traces"}</h1>}
-      {!props.traces && <h1 className='header-long'>Loading...</h1>}
+      <SidebarStatus traces={traces} searching={props.searching} />
       <button className='header-short toggle icon img-button' onClick={() => setSearchQuery('is:invariant')}>
         <img src={logo} style={{width: '1.5em'}}/>
       </button>
-=======
-      <SidebarStatus traces={props.traces} activeIndices={activeIndices} searching={props.searching} />
->>>>>>> 298e20e1
       <button className='header-short toggle icon' onClick={() => setVisible(!visible)}><BsLayoutSidebarInset /></button>
     </header>
     <ul ref={viewportContainerRef}>
       <ViewportList
-<<<<<<< HEAD
-        items={viewItems}
-        viewportRef={viewportRef}
-        overscan={10}
-      >
-        {(item) => {
-          if (item.type === 'seperator') {
-            return <li key={item.name} className={`seperator seperator-severity-${item.severity||0}`}>
-              {item.icon && <span className='icon'>{item.icon}</span>}
-              <div className='details'>
-                <h1>{item.name} ({item.count})</h1>
-                {item.description && <h2>{item.description}</h2>} 
-              </div>
-              </li>
-          }
-          else if (item.type === 'item') {
-            const index = item.index;
-            const trace = props.traces[index]
-            const active = trace.index === props.activeTraceIndex
-            return <li key={item.key} className={'trace ' + (active ? 'active' : '')}>
-              <Link to={`/u/${username}/${datasetname}/t/${index}` + (searchQuery ? '?query=' + encodeURIComponent(searchQuery) : '')} className={active ? 'active' : ''}>
-                Run {trace.name}
-                {trace.num_annotations > 0 ? <span className='badge'>{trace.num_annotations}</span> : null}
-                {/* DISALBED teaser for now on main, item.teaser && <span className='teaser'>{item.teaser}</span>*/}
-              </Link>
-            </li>
-          }
-=======
-        items={!props.searching ? activeIndices : []}
+        items={!props.searching ? [...viewItems.keys()] : []}
         ref={viewport}
         viewportRef={viewportContainerRef}
         overscan={10}
       >
         {(index: number) => {
-          const trace = props.traces?.get(index) || null
-          return <TraceRow key={index} traces={props.traces} trace={trace} index={index} active={index === props.activeTraceIndex} username={username} datasetname={datasetname} searchQuery={searchQuery} activeTraceIndex={props.activeTraceIndex} />
->>>>>>> 298e20e1
-        }}
+          viewItems[index]
+          }
+        }
       </ViewportList>
 
     </ul>
@@ -878,10 +827,10 @@
 }
 
 /** Status message on top of the sidebar list of traces */
-function SidebarStatus(props: { traces: LightweightTraces | null, activeIndices: number[], searching: boolean }) {
-  const { traces, activeIndices, searching } = props
-  if (props.traces && !searching) {
-    return <h1 className='header-long'>{(traces?.indices().length != activeIndices.length ? activeIndices.length + " of " : "") + props.traces.indices().length + " Traces"}</h1>
+function SidebarStatus(props: { traces: LightweightTraces | null, searching: boolean }) {
+  const { traces, searching } = props
+  if (traces && !searching) {
+    return <h1 className='header-long'>{traces.indices().length + " Traces"}</h1>
   } else {
     return <h1 className='header-long'>{searching ? 'Searching...' : 'Loading...'}</h1>
   }
@@ -889,7 +838,7 @@
 
 /** A single row in the sidebar list of traces */
 function TraceRow(props: { trace: Trace | null, index: number, active: boolean, username: string, datasetname: string, searchQuery: string | null, activeTraceIndex: number | null, traces: LightweightTraces | null }) {
-  const { index, username, datasetname, searchQuery } = props
+  const { index, username, datasetname, searchQuery, traces } = props
   // keep reference to trace
   const [trace, setTrace] = React.useState(props.trace)
   // load full trace via LightweightTraces object
@@ -897,9 +846,9 @@
     const listener = (trace: Trace) => {
       setTrace(trace)
     }
-    props.traces?.on(index, listener)
+    traces?.on(index, listener)
     return () => {
-      props.traces?.off(index, listener)
+      traces?.off(index, listener)
     }
   });
 
@@ -911,6 +860,17 @@
       Run {trace.name} {(trace.num_annotations || 0) > 0 ? <span className='badge'>{trace.num_annotations}</span> : null}
     </Link>
   </li>
+}
+
+function TraceBlockHeader(props: {name: string, count: number, description: string, icon: React.ReactNode|null, severity: number}) {
+  const {name, count, description, icon, severity} = props
+  return <li key={name} className={`seperator seperator-severity-${severity||0}`}>
+    {icon && <span className='icon'>{icon}</span>}
+    <div className='details'>
+      <h1>{name} ({count})</h1>
+      {description && <h2>{description}</h2>} 
+    </div>
+    </li>
 }
 
 /**
