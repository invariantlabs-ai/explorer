import { register_plugin } from "../plugins";

import { createHighlighter } from "shiki/bundle/web";

import React from "react";
import "./code-highlighter.scss";
import { HighlightedJSON } from "../highlights";
import { Line } from "../line";
import { truncate } from "../utils";
import KEY_TOKENS from "./code-highligther-keywords.json";
import { permalink } from "../../permalink-navigator";

// component properties of the code-highlighter plugin
interface CodeHighlightedViewProps {
  content: string;
  highlights: any;
  highlightContext: any;
  address: string;
  traceIndex?: number;
  onUpvoteDownvoteCreate?: (traceIndex: number) => void;
  onUpvoteDownvoteDelete?: (traceIndex: number) => void;
}

// a token as produced by the shiki highlighter
interface Token {
  content: string;
  offset: number;
  variants: object;
}

// allows streaming access to a styled sequence of tokens in terms of character ranges,
// rather than line ranges (which is what the shiki highlighter produces)
class StyledContent {
  // offset in the content in terms of characters
  offset: number = 0;
  // offset in the content in terms of lines
  line_offset: number = 0;

  constructor(public tokens: Token[][] = []) {}

  style(variant: any) {
    const fontStyles = {
      0: "normal",
      1: "bold",
      2: "italic",
    };
    return {
      color: variant.color,
      fontWeight: fontStyles[variant.fontStyle],
    };
  }

  /**
   * Statefully consumes a range of characters in the content and returns the corresponding styled spans.
   *
   * Consumption is a stateful operation, i.e., subsequent calls to this function must always be in order and never jump back in the content.
   *
   * @param start the start of the range to consume
   * @param end the end of the range to consume
   *
   * @returns the styled spans for the given range
   */
  consume(start: number, end: number) {
    let result: React.ReactNode[] = [];
    // disallow negative start
    start = Math.max(start, 0);

    // ensure subsequent calls to this function are always in order and never jump back in the content (streaming assumption)
    if (start < this.offset) {
      throw new Error(
        "Cannot access content before the current offset (" +
          this.offset +
          ", " +
          start +
          ")",
      );
    }
    this.offset = end;
    // keeps track of whether all lines so far have been skipped by the range
    let skipped = true;

    // this is not the most efficient way to do this, but it is simple
    for (let i = this.line_offset; i < this.tokens.length; i++) {
      let line = this.tokens[i];

      for (let token of line) {
        let token_start = token.offset;
        let token_end = token.offset + token.content.length;
        if (token_end < start) {
          continue;
        } else if (token_start > end) {
          // if the token is beyond the range, we cannot skip the line in the future, since we have not consumed the range yet
          skipped = false;
          return result;
        } else {
          let start_offset = Math.max(start, token_start) - token_start;
          let end_offset = Math.min(end, token_end) - token_start;
          let token_content = token.content.substring(start_offset, end_offset);
          result.push(
            <span
              key={"highlighted-token-" + result.length}
              style={this.style(token.variants[0])}
            >
              {token_content}
            </span>,
          );
          // if a line is at least partially consumed, we can't skip it in the future since it may contain additional content that
          // only falls into the next range query
          skipped = false;
        }
      }

      // if all lines so far have been skipped, we can skip the line
      if (skipped) {
        this.line_offset = Math.max(this.line_offset, i + 1);
      }
    }
    return result;
  }
}

/**
 * Creates a shared highlighter instance that is used by all code-highlighter instances.
 *
 * This is necessary to avoid creating multiple highlighter instances, which is expensive.
 *
 * @returns a promise that resolves with the shared highlighter instance
 */
function createSharedHighlighter(): Promise<any> {
  // create a window-scoped handle to a single shared highlighter instance (to avoid multiple instances)
  return new Promise((resolve, reject) => {
    const handle = window["HIGHLIGHTER_INSTANCES"];
    if (handle) {
      if (handle.highlighter) {
        resolve(handle.highlighter);
      } else {
        handle.callbacks.push({ resolve, reject });
      }
      return;
    } else {
      let handle = { highlighter: null, callbacks: [{ resolve, reject }] };
      window["HIGHLIGHTER_INSTANCES"] = handle;
      createHighlighter({
        themes: ["github-light"],
        langs: ["markdown", "python", "js", "typescript", "bash", "css"],
      })
        .then((highlighter: any) => {
          handle.highlighter = highlighter;
          handle.callbacks.forEach(({ resolve }) => resolve(highlighter));
        })
        .catch((error) => {
          handle.callbacks.forEach(({ reject }) => reject(error));
        });
    }
  });
}

/**
 * The CodeHighlightedView component is a plugin for the traceview that highlights code snippets.
 *
 * It uses the shiki highlighter to tokenize the content and then applies highlights to the tokens.
 *
 * It uses `classify` to determine the language of the content automatically.
 */
class CodeHighlightedView extends React.Component<
  CodeHighlightedViewProps,
  { nodes: any; content: string; tokens: Token[][]; language: string }
> {
  constructor(props) {
    super(props);
    this.state = {
      nodes: [<span key="loading">Loading...</span>],
      content: cleanContent(props),
      tokens: [],
      language: LANGUAGE_CLASSIFIER.derive_highlighting_language(
        props.content,
      ) as string,
    };
  }

  async componentDidMount() {
    const tokens = await this.tokenizeContent(cleanContent(this.props));
    await this.updateContent(tokens);
  }

  async componentDidUpdate(prevProps) {
    let oldTokens = this.state.tokens;
    let tokens = this.state.tokens;
    let update = false;
    // if needed, re-tokenize the content
    if (prevProps.content !== this.props.content) {
      this.setState({
        content: cleanContent(this.props),
        language: LANGUAGE_CLASSIFIER.derive_highlighting_language(
          this.props.content,
        ) as string,
        nodes: [<span key="loading">Loading...</span>],
      });
      tokens = await this.tokenizeContent(cleanContent(this.props));
      await this.updateContent(tokens);
      return;
    }

    // if tokens or highlights have changed, update the content
    if (
      oldTokens !== tokens ||
      prevProps.highlights !== this.props.highlights ||
      prevProps.highlightContext !== this.props.highlightContext ||
      prevProps.highlightContext?.decorator !==
        this.props.highlightContext?.decorator
    ) {
      // detect changes to selectedHighlightAnchor that are relevant to this component (based on this.props.address)
      const highlightSelectionChangeRelevant =
        this.props.highlightContext?.selectedHighlightAnchor?.startsWith(
          this.props.address,
        ) ||
        prevProps.highlightContext?.selectedHighlightAnchor?.startsWith(
          this.props.address,
        ) ||
        (this.props.highlightContext.selectedHighlightAnchor === null &&
          prevProps.highlightContext?.selectedHighlightAnchor?.startsWith(
            this.props.address,
          ));
      // detect changes of the highlights themselves
      const highlightsChanged = prevProps.highlights !== this.props.highlights;
      // detect changes to the decorator (e.g. whether a line is highlighted or not). the decorator changes when the rendered trace is changed
      const decoratorChanged =
        prevProps.highlightContext?.decorator !==
        this.props.highlightContext?.decorator;

      // do not update this component, if only some selection change happened at some other address (other message/event)
      if (
        !highlightSelectionChangeRelevant &&
        !highlightsChanged &&
        !decoratorChanged
      ) {
        return;
      }
      // otherwise clean the content and update rendered nodes
      this.setState({ content: cleanContent(this.props) });
      await this.updateContent(tokens);
    }
  }

  async tokenizeContent(content: string) {
    const highlighter = await createSharedHighlighter();
    const tokens = await highlighter.codeToTokensWithThemes(content, {
      lang: this.state.language,
      themes: ["github-light"],
    });
    this.setState({ tokens: tokens });
    return tokens;
  }

  async updateContent(tokens: Token[][]) {
    const content = this.state.content;

    let tokenized_content = new StyledContent(tokens);
    let highlights_in_text = this.props.highlights.in_text(
      JSON.stringify(content, null, 2),
    );
    highlights_in_text = HighlightedJSON.disjunct(highlights_in_text);
    let highlights_per_line = HighlightedJSON.by_lines(
      highlights_in_text,
      '"' + content + '"',
    );
    let elements: React.ReactNode[] = [];

    for (const highlights of highlights_per_line) {
      let line: React.ReactNode[] = [];
      for (const interval of highlights) {
        // additionally highlight NLs with unicode character
        let c = tokenized_content.consume(interval.start - 1, interval.end - 1);
        const addr =
          this.props.address +
          ":" +
          (interval.start - 1) +
          "-" +
          (interval.end - 1);
        const permalink_id = permalink(addr, false);

        if (interval.content === null) {
          line.push(
            <span
              key={
                elements.length +
                "-" +
                line.length +
                "-" +
                interval.start +
                "-" +
                interval.end
              }
              className="unannotated"
            >
              {c}
            </span>,
          );
        } else {
          let className =
            "annotated" +
            " " +
            interval.content
              .filter((c) => c["source"])
              .map((c) => "source-" + c["source"])
              .join(" ");
          const tooltip = interval.content
            .map((c) =>
              truncate("[" + c["source"] + "]" + " " + c["content"], 100),
            )
            .join("\n");
          line.push(
            <span
              key={
                elements.length +
                "-" +
                line.length +
                "-" +
                interval.start +
                "-" +
                interval.end
              }
              className={className}
              data-tooltip-id={"highlight-tooltip"}
              data-tooltip-content={tooltip}
              id={permalink_id}
            >
              {c}
            </span>,
          );
        }
      }
      const line_highlights = highlights
        .filter((a) => a.content)
        .map((a) => {
          return {
            snippet: this.props.content.substring(a.start - 1, a.end - 1),
            start: a.start - 1,
            end: a.end - 1,
            content: a.content,
          };
        });
      elements.push(
        <Line
          key={"line-" + elements.length}
          highlights={line_highlights}
          highlightContext={this.props.highlightContext}
          address={this.props.address + ":L" + elements.length}
          traceIndex={this.props.traceIndex}
          onUpvoteDownvoteCreate={this.props.onUpvoteDownvoteCreate}
          onUpvoteDownvoteDelete={this.props.onUpvoteDownvoteDelete}
        >
          {line}
          {"\n"}
        </Line>,
      );
    }

    this.setState({ nodes: elements });
  }

  render() {
    return (
      <div className="plugin code-highlighter">
        {/* enable this, to show debugging information on the language classification */}
        {/* <span className='language'>{JSON.stringify(LANGUAGE_CLASSIFIER.derive_highlighting_language(this.props.content, true))}</span> */}
        {this.state.nodes}
      </div>
    );
  }
}

// register the code-highlighter plugin
register_plugin({
  name: "code-highlighter",
  component: (props) => <CodeHighlightedView {...props} />,
  isCompatible: (address: string, msg: any, content: string) => {
    if (
      content.includes("s3_img_link") ||
      content.includes("local_img_link") ||
      content.includes("local_base64_img")
    ) {
      return false;
    }
    const lang = LANGUAGE_CLASSIFIER.derive_highlighting_language(content);
    // if (lang === 'plaintext') {
    //     return false;
    // }
    return true;
  },
});

/**
 * Performs some basic cleaning on the content to make it easier to classify.
 *
 * This includes removing leading line numbers and removing the first and last line if they are ``` blocks.
 *
 * @param props the component properties for which we want to extract the cleaned content
 *
 */
function cleanContent(props: { content: string }) {
  let content = props.content;

  // remove ``` block if directly at the beginning
  if (content.trim().startsWith("```") && content.trim().endsWith("```")) {
    content = content.trim().split("\n").slice(1, -1).join("\n");
  }

  // in each line, remove leading line numbers
  const lines = content.split("\n");
  if (
    (LANGUAGE_CLASSIFIER.derive_highlighting_language(content) as string) ===
    "plaintext"
  ) {
    return content;
  }
  const cleaned = lines.map((line) => {
    return remove_line_numbers(line);
  });

  return cleaned.join("\n");
}

function remove_line_numbers(text) {
  // Find line numbers with optional ':'
  const pattern = /(^\s*\d+:?)(\s*.*)/;

  // Replace with everything after the line number
  return text.replace(pattern, (_, group1, group2) => group2).replace("\t", "");
}

/**
 * Derives the highlighting language of a given content (among a set of supported programming languages)
 *
 * Uses simple token counts to determine the language.
 */
class LanguageClassifier {
  supported_languages = ["python", "typescript", "plaintext", "markdown"];

  // we transform KEY_TOKENS into a map that maps 'token' -> ['lang1', 'lang2', ...] (so we don't have to iterate over all languages for counting)
  token_map: Record<string, string[]>;

  constructor() {
    this.token_map = {};
    for (let language in KEY_TOKENS) {
      // If KEY_TOKENS[language] is an object, iterate over its keys
      for (let token in KEY_TOKENS[language]) {
        if (!this.token_map[token]) {
          this.token_map[token] = [];
        }
        this.token_map[token].push(language);
      }
    }
  }

  /**
   * Classify the content as one of the supported programming languages.
   *
   * Uses counts over a set of key tokens to determine the language.
   *
   * @param content the content to classify
   * @param return_distribution if true, returns the distribution of key tokens
   *
   * @returns the classified language
   * @returns the distribution of key tokens if return_distribution is true
   *
   */
  derive_highlighting_language(
    content: string,
    return_distribution = false,
  ): string | Record<string, number> {
    // if it is a markdown block with tag, we can use the tag to classify
    if (content.trim().startsWith("```")) {
      const tag = content.trim().split("\n")[0].replace("```", "");
      if (tag === "python") {
        return "python";
      } else if (tag === "javascript") {
        return "typescript";
      } else if (tag === "typescript") {
        return "typescript";
      }
    }

    // count the number of occurrences of each key token
    let counts: Record<string, number> = Object.fromEntries(
      this.supported_languages.map((language) => [language, 0]),
    );
    for (let token in this.token_map) {
      const n = content.split(token).length - 1;
      for (let language of this.token_map[token]) {
        counts[language] += n * KEY_TOKENS[language][token];
      }
    }

    // bound counts to be at least 0
    for (let language in counts) {
      counts[language] = Math.max(0, counts[language]);
    }

    // sort languages by number of occurrences
    const sorted = Object.keys(counts).sort((a, b) => counts[b] - counts[a]);

    // pair with their count
    const pairs: [string, number][] = sorted.map((language) => [
      language,
      counts[language],
    ]);

    // get the most and second most occurring language
    const max_language = pairs[0][0];
    const max = pairs[0][1];
    const second_max = pairs[1][1];

    // total number of occurrences
    const total = pairs.reduce((acc, [_, count]) => acc + count, 0);

    // normalize counts
    for (let language in counts) {
      counts[language] = counts[language] / total;
    }

    // if the difference between the most and least occurring language is too small (in relative terms), we classify as plaintext
    if (max - second_max < 0.05 * total) {
      if (return_distribution) {
        return Object.fromEntries(
          Object.entries(counts).map(([key, value]) => [
            key,
            Math.round(value * 100) / 100,
          ]),
        );
      }
      return "plaintext";
    }

    // return distribution if requested
    if (return_distribution) {
      // return counts, but truncate to 2 decimal places
      return Object.fromEntries(
        Object.entries(counts).map(([key, value]) => [
          key,
          Math.round(value * 100) / 100,
        ]),
      );
    }

    // if the max language has 'null' as count, we classify as plaintext (this means that no key tokens were found)
    if (!counts[max_language]) {
      return "plaintext";
    }

    return max_language;
  }
}

const LANGUAGE_CLASSIFIER = new LanguageClassifier();

<<<<<<< HEAD

=======
>>>>>>> ea27fea1
export default CodeHighlightedView;<|MERGE_RESOLUTION|>--- conflicted
+++ resolved
@@ -72,7 +72,7 @@
           this.offset +
           ", " +
           start +
-          ")",
+          ")"
       );
     }
     this.offset = end;
@@ -102,7 +102,7 @@
               style={this.style(token.variants[0])}
             >
               {token_content}
-            </span>,
+            </span>
           );
           // if a line is at least partially consumed, we can't skip it in the future since it may contain additional content that
           // only falls into the next range query
@@ -173,7 +173,7 @@
       content: cleanContent(props),
       tokens: [],
       language: LANGUAGE_CLASSIFIER.derive_highlighting_language(
-        props.content,
+        props.content
       ) as string,
     };
   }
@@ -192,7 +192,7 @@
       this.setState({
         content: cleanContent(this.props),
         language: LANGUAGE_CLASSIFIER.derive_highlighting_language(
-          this.props.content,
+          this.props.content
         ) as string,
         nodes: [<span key="loading">Loading...</span>],
       });
@@ -212,14 +212,14 @@
       // detect changes to selectedHighlightAnchor that are relevant to this component (based on this.props.address)
       const highlightSelectionChangeRelevant =
         this.props.highlightContext?.selectedHighlightAnchor?.startsWith(
-          this.props.address,
+          this.props.address
         ) ||
         prevProps.highlightContext?.selectedHighlightAnchor?.startsWith(
-          this.props.address,
+          this.props.address
         ) ||
         (this.props.highlightContext.selectedHighlightAnchor === null &&
           prevProps.highlightContext?.selectedHighlightAnchor?.startsWith(
-            this.props.address,
+            this.props.address
           ));
       // detect changes of the highlights themselves
       const highlightsChanged = prevProps.highlights !== this.props.highlights;
@@ -257,12 +257,12 @@
 
     let tokenized_content = new StyledContent(tokens);
     let highlights_in_text = this.props.highlights.in_text(
-      JSON.stringify(content, null, 2),
+      JSON.stringify(content, null, 2)
     );
     highlights_in_text = HighlightedJSON.disjunct(highlights_in_text);
     let highlights_per_line = HighlightedJSON.by_lines(
       highlights_in_text,
-      '"' + content + '"',
+      '"' + content + '"'
     );
     let elements: React.ReactNode[] = [];
 
@@ -294,7 +294,7 @@
               className="unannotated"
             >
               {c}
-            </span>,
+            </span>
           );
         } else {
           let className =
@@ -306,7 +306,7 @@
               .join(" ");
           const tooltip = interval.content
             .map((c) =>
-              truncate("[" + c["source"] + "]" + " " + c["content"], 100),
+              truncate("[" + c["source"] + "]" + " " + c["content"], 100)
             )
             .join("\n");
           line.push(
@@ -326,7 +326,7 @@
               id={permalink_id}
             >
               {c}
-            </span>,
+            </span>
           );
         }
       }
@@ -352,7 +352,7 @@
         >
           {line}
           {"\n"}
-        </Line>,
+        </Line>
       );
     }
 
@@ -467,7 +467,7 @@
    */
   derive_highlighting_language(
     content: string,
-    return_distribution = false,
+    return_distribution = false
   ): string | Record<string, number> {
     // if it is a markdown block with tag, we can use the tag to classify
     if (content.trim().startsWith("```")) {
@@ -483,7 +483,7 @@
 
     // count the number of occurrences of each key token
     let counts: Record<string, number> = Object.fromEntries(
-      this.supported_languages.map((language) => [language, 0]),
+      this.supported_languages.map((language) => [language, 0])
     );
     for (let token in this.token_map) {
       const n = content.split(token).length - 1;
@@ -526,7 +526,7 @@
           Object.entries(counts).map(([key, value]) => [
             key,
             Math.round(value * 100) / 100,
-          ]),
+          ])
         );
       }
       return "plaintext";
@@ -539,7 +539,7 @@
         Object.entries(counts).map(([key, value]) => [
           key,
           Math.round(value * 100) / 100,
-        ]),
+        ])
       );
     }
 
@@ -554,8 +554,4 @@
 
 const LANGUAGE_CLASSIFIER = new LanguageClassifier();
 
-<<<<<<< HEAD
-
-=======
->>>>>>> ea27fea1
 export default CodeHighlightedView;