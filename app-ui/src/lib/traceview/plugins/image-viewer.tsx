import { register_plugin } from "../plugins";
import React from "react";
import { Line } from "../line";
import { HighlightedJSON } from "../highlights";
import { truncate } from "../utils";
import "./image-viewer.scss";

// component properties of the code-highlighter plugin
interface ImageViewerProps {
  content: string;
  datasetName: string;
  traceId: string;
  imageId: string;
  highlights: any;
  highlightContext: any;
  address: string;
  traceIndex?: number;
  // list of all messages in the trace
  messages: any[];
  onUpvoteDownvoteCreate?: (traceIndex: number) => void;
  onUpvoteDownvoteDelete?: (traceIndex: number) => void;
}

function extractImageId(content: string): {
  datasetName: string | null;
  traceId: string | null;
  imageId: string | null;
} {
  let pattern: string;
  if (content.includes("s3_img_link")) {
    pattern = "s3_img_link: s3://invariant-explorer-imgs/(.*)\.png";
  } else {
    pattern = "local_img_link: /srv/images/(.*)\.png";
  }
  const match = content.match(pattern);

  if (!match) {
    return { datasetName: null, traceId: null, imageId: null };
  }

  const parts = match[1].split("/");
  return {
    datasetName: parts[0],
    traceId: parts[1],
    imageId: parts[2],
  };
}

interface CoordinateHighlight {
  coordinates: [number, number];
  label: string;
}

class ImageViewer extends React.Component<
  ImageViewerProps,
  {
    nodes: any;
    datasetName: string | null;
    traceId: string | null;
    imageId: string | null;
    imageUrl: string | null;
    isModalOpen: boolean;
    // special highlights at certain coordinates (e.g. to visualize mouse clicks on screenshots)
    coordinateHighlights: CoordinateHighlight[]

    // image dimensions
    imageWidth: number;
    imageHeight: number;
  }
> {
  constructor(props) {
    super(props);
    
    const imageInfo = extractImageId(props.content);
    
    this.state = {
      nodes: [],
      datasetName: imageInfo.datasetName,
      traceId: imageInfo.traceId,
      imageId: imageInfo.imageId,
      imageUrl: null,
      isModalOpen: false,
      coordinateHighlights: [],
    };
  }

  async componentDidMount() {
    await this.fetchImage();
    // update coordinate highlights from following tool calls
    this.findNextCoordinateToolCalls();
  }

  async componentDidUpdate(prevProps) {
    if (prevProps.content !== this.props.content) {
      const imageInfo = extractImageId(this.props.content);
      this.setState(
        {
          datasetName: imageInfo.datasetName,
          traceId: imageInfo.traceId,
          imageId: imageInfo.imageId,
          imageUrl: null,
        },
        () => {
          this.fetchImage();
        },
      );

      // update coordinate highlights from following tool calls
      this.findNextCoordinateToolCalls();
    }
  }

  async fetchImage() {
    const url = `/api/v1/trace/image/${this.state.datasetName}/${this.state.traceId}/${this.state.imageId}`;

    try {
      const cache = await caches.open("trace-images");
      let response = await cache.match(url);

      if (!response) {
        response = await fetch(url);
        if (!response.ok) {
          throw new Error("Image fetch failed");
        }
        // Clone the response before caching because response body can only be used once
        const responseClone = response.clone();
        await cache.put(url, responseClone);
      }

      const blob = await response.blob();
      const imageUrl = URL.createObjectURL(blob);
      
      // obtain image dimensions
      const img = new Image();
      img.src = imageUrl;
      img.onload = () => {
        this.setState({
          imageWidth: img.width,
          imageHeight: img.height,
        });
      };
      
      // update the state with the new image url
      this.setState({ imageUrl });
    } catch (error) {
      console.error("Error fetching image:", error);
    }
  }

  /**
   * Create a bounding box using the coordinates given and the content of the annotation.
   * The `content` and `state` are used to determine the key of the bounding box.
   * `content` also determines the class of the bounding box (like regular annotations).
   * The `borderSize` and `paddingPx` are used to adjust the size of the bounding box.
   */
  addBoundingBox(x1, y1, x2, y2, content, index, borderWidth = 1, padding = 0) {
    // Adjust coordinates to add padding
    const adjustedX1 = Math.min(1, Math.max(0, x1 - padding / 100));
    const adjustedY1 = Math.min(1, Math.max(0, y1 - padding / 100));
    const adjustedX2 = Math.min(1, Math.max(0, x2 + padding / 100));
    const adjustedY2 = Math.min(1, Math.max(0, y2 + padding / 100));

    // Calculate new dimensions and position
    const newLeft = adjustedX1 * 100;
    const newTop = adjustedY1 * 100;
    const newWidth = (adjustedX2 - adjustedX1) * 100;
    const newHeight = (adjustedY2 - adjustedY1) * 100;

    return (
      <div
        key={`bbox-${x1}-${y1}-${x2}-${y2}-${index}`}
        className={`bounding-box ${content?.source}`}
        style={{
          position: "absolute",
          top: `${newTop}%`,
          left: `${newLeft}%`,
          width: `${newWidth}%`,
          height: `${newHeight}%`,
          borderWidth: `${borderWidth}px`,
        }}
      />
    );
  }

  /**
   * Get annotations for image and update the higlights for it by either:
   *      - Wrapping it in a span with annotation data
   *      - Wrapping it in an unannotated span
   * This image is the set in the nodes object.
   */
  updateHighlights() {
    let highlights_in_text = this.props.highlights.in_text(
      JSON.stringify(this.props.content, null, 2),
    );
    let bounding_boxes_data =
      HighlightedJSON.bounding_boxes(highlights_in_text);
    highlights_in_text = HighlightedJSON.disjunct(highlights_in_text);
    let highlights_per_line = HighlightedJSON.by_lines(
      highlights_in_text,
      '"' + this.props.content + '"',
    );
    let elements: React.ReactNode[] = [];

    // Loop over the highlighted structure
    let hasHighlight = false;
    // class name and tooltip for the image
    let className = "annotated";
    let tooltip = "";

    // Add coordinate highlights to the image
    this.state.coordinateHighlights.forEach(({ coordinates, label }, index) => {
      const [x, y] = coordinates;
      const x1 = x / this.state.imageWidth;
      const y1 = y / this.state.imageHeight;
      const x2 = (x / this.state.imageWidth) + 0.005 * (this.state.imageHeight / this.state.imageWidth);
      const y2 = (y / this.state.imageHeight) + 0.005 * (this.state.imageWidth / this.state.imageHeight);
      tooltip = label;

      bounding_boxes_data.push({ x1, y1, x2, y2, content: { source: "coordinate" } });
      hasHighlight = true;
    });
    
    for (const highlights of highlights_per_line) {
      let image: React.ReactNode[] = [];
      for (const interval of highlights) {
        if (interval.content !== null) {
          className += interval.content
              .filter((c) => c["source"])
              .map((c) => "source-" + c["source"])
              .join(" ");
          tooltip = interval.content
            .map((c) =>
              truncate("[" + c["source"] + "]" + " " + c["content"], 100),
            )
            .join("\n");
<<<<<<< HEAD
=======

          // We assume that we will have exactly one highlight and that this is for the image,
          // so only push a new line if find a highlight AND it is the first highlight.
          if (this.state.imageUrl && !highligthed_found) {
            image.push(
              <span
                key={
                  elements.length +
                  "-" +
                  image.length +
                  "-" +
                  interval.start +
                  "-" +
                  interval.end
                }
                className={`image-wrapper ${className}`}
                data-tooltip-id={"highlight-tooltip"}
                data-tooltip-content={tooltip}
              >
                <div
                  className="image-container"
                  style={{ position: "relative", display: "flex" }}
                >
                  <img
                    src={this.state.imageUrl}
                    className={`trace-image ${className} ${this.state.isModalOpen ? "full-size" : ""}`}
                  />
                  {bounding_boxes_data.map(
                    ({ x1, y1, x2, y2, content }, index) =>
                      this.addBoundingBox(
                        x1,
                        y1,
                        x2,
                        y2,
                        content,
                        index,
                        1,
                        0.25,
                      ),
                  )}
                </div>
              </span>,
            );
            highligthed_found = true;
          }
>>>>>>> 887badd9
        }
      }

      // We assume that we will have exactly one highlight and that this is for the image,
      // so only push a new line if find a highlight AND it is the first highlight.
      if (this.state.imageUrl && hasHighlight) {
        image.push(
          <span
            key="highlighted-image"
            className={`image-wrapper ${className}`}
            data-tooltip-id={"highlight-tooltip"}
            data-tooltip-content={tooltip}
          >
            <div
              className="image-container"
              style={{ position: "relative", display: "flex" }}
            >
              <img
                src={this.state.imageUrl}
                className={`trace-image ${className} ${this.state.isModalOpen ? "full-size" : ""}`}
              />
              {bounding_boxes_data.map(
                ({ x1, y1, x2, y2, content }, index) =>
                  this.addBoundingBox(x1, y1, x2, y2, content, index, 1, 0.25
                  )
              )}
            </div>
          </span>
        );
        hasHighlight = true;
      }

      // We still need to render the image if we do not have annotattions
      // We also add any potential bounding boxes
      if (!hasHighlight) {
        image.push(
          <span
            key={"line-" + elements.length}
            className="image-wrapper unannotated"
          >
            {
              <img
                src={this.state.imageUrl || ""}
                className={`trace-image unannotated`}
              />
            }
            {bounding_boxes_data.map(({ x1, y1, x2, y2, content }, index) =>
              this.addBoundingBox(x1, y1, x2, y2, content, index, 1, 0.25),
            )}
          </span>,
        );
      }

      // Push the image as a line (gives us the option to add comments, thumbs up/down and tooltips)
      elements.push(
        <Line
          key={"line-" + elements.length}
          highlights={highlights}
          highlightContext={this.props.highlightContext}
          address={this.props.address + ":L" + elements.length}
        >
          {image}
          {"\n"}
        </Line>,
      );
    }

    // Conditionally render the full screen image
    if (this.state.isModalOpen) {
      elements.push(
        <div
          key="image-full-screen"
          className="image-full-screen"
          onClick={() => this.setState({ isModalOpen: false })}
        >
          <div
            className="image-container"
            style={{ position: "relative", display: "flex" }}
          >
            <img
              src={this.state.imageUrl || ""}
              alt="Image in the trace fullscreen"
              className="image-full-screen-opened"
            />
            {bounding_boxes_data.map(({ x1, y1, x2, y2, content }, index) =>
              this.addBoundingBox(x1, y1, x2, y2, content, index, 1.75, 0.25),
            )}
          </div>
        </div>,
      );
    }

    // Update the nodes for render method
    return elements;
  }

  findNextCoordinateToolCalls() {
    /**
     * Scans following tool calls for coordinates to highlight 
     * in this image (e.g. to visualize mouse clicks).
     */
    let coordinate_highlights = [] as CoordinateHighlight[]

    // Extract coordinates from tool call arguments
    function extractCoordinates(tool_call_arguments: any) {
      if (Array.isArray(tool_call_arguments) && tool_call_arguments.length === 2) {
        return tool_call_arguments;
      }
      return null;
    }

    // Stop at the next tool message
    function stopAtMessage(message: any) {
      if (message.role === "tool") {
        // only continue until next tool message
        return true;
      }
      return false;
    }

    // extract the index from the address
    let index = 0;
    try {
      index = parseInt(this.props.address.split("[")[1].split("]")[0]);
    } catch (e) {
      return null;
    }

    // iterate over the following messages
    for (let i=index+1; i<this.props.messages.length; i++) {
      for (let tc of (this.props.messages[i].tool_calls || [])) {
        for (let value of Object.values(tc.function?.arguments || {})) {
          let coordinates = extractCoordinates(value);
          if (coordinates) {
            coordinate_highlights.push({
              coordinates: coordinates as [number, number],
              label: tc.function.arguments.action || tc.function.name
            });
          }
        }
      }
      if (stopAtMessage(this.props.messages[i])) {
        break;
      }
    }

    // update the state with the new coordinate highlights
    this.setState({ coordinateHighlights: coordinate_highlights });
  }

  render() {
    let elements = this.updateHighlights();

    const image_view = (
      <div className="plugin code-image-viewer">
        {this.state.imageUrl && (
          <>
            {elements}
            <button
              className="full-screen-button"
              onClick={() => this.setState({ isModalOpen: true })}
            >
              <svg
                xmlns="http://www.w3.org/2000/svg"
                width="20"
                height="20"
                viewBox="0 0 24 24"
              >
                <path d="M8 3H5a2 2 0 0 0-2 2v3m18 0V5a2 2 0 0 0-2-2h-3m0 18h3a2 2 0 0 0 2-2v-3M3 16v3a2 2 0 0 0 2 2h3" />
              </svg>
            </button>
          </>
        )}
      </div>
    );

    return image_view;
  }
}

// register the image-viewer plugin
register_plugin({
  name: "image-viewer",
  component: (props) => <ImageViewer {...props} />,
  isCompatible: (address: string, msg: any, content: string) => {
    if (content.includes("s3_img_link") || content.includes("local_img_link")) {
      return true;
    }
    return false;
  },
});<|MERGE_RESOLUTION|>--- conflicted
+++ resolved
@@ -70,9 +70,9 @@
 > {
   constructor(props) {
     super(props);
-    
+
     const imageInfo = extractImageId(props.content);
-    
+
     this.state = {
       nodes: [],
       datasetName: imageInfo.datasetName,
@@ -81,6 +81,8 @@
       imageUrl: null,
       isModalOpen: false,
       coordinateHighlights: [],
+      imageWidth: 0,
+      imageHeight: 0,
     };
   }
 
@@ -129,7 +131,7 @@
 
       const blob = await response.blob();
       const imageUrl = URL.createObjectURL(blob);
-      
+
       // obtain image dimensions
       const img = new Image();
       img.src = imageUrl;
@@ -139,7 +141,7 @@
           imageHeight: img.height,
         });
       };
-      
+
       // update the state with the new image url
       this.setState({ imageUrl });
     } catch (error) {
@@ -203,94 +205,52 @@
 
     // Loop over the highlighted structure
     let hasHighlight = false;
+    let hasCoordinateHighlight = false;
     // class name and tooltip for the image
-    let className = "annotated";
+    let className = "annotated ";
     let tooltip = "";
 
     // Add coordinate highlights to the image
     this.state.coordinateHighlights.forEach(({ coordinates, label }, index) => {
       const [x, y] = coordinates;
-      const x1 = x / this.state.imageWidth;
-      const y1 = y / this.state.imageHeight;
+      const x1 = x / this.state.imageWidth - 0.0025 * (this.state.imageHeight / this.state.imageWidth);
+      const y1 = y / this.state.imageHeight - 0.0025 * (this.state.imageWidth / this.state.imageHeight);
       const x2 = (x / this.state.imageWidth) + 0.005 * (this.state.imageHeight / this.state.imageWidth);
       const y2 = (y / this.state.imageHeight) + 0.005 * (this.state.imageWidth / this.state.imageHeight);
       tooltip = label;
 
       bounding_boxes_data.push({ x1, y1, x2, y2, content: { source: "coordinate" } });
-      hasHighlight = true;
+      // hasHighlight = true;
+      hasCoordinateHighlight = true;
     });
-    
+
     for (const highlights of highlights_per_line) {
       let image: React.ReactNode[] = [];
       for (const interval of highlights) {
         if (interval.content !== null) {
           className += interval.content
-              .filter((c) => c["source"])
-              .map((c) => "source-" + c["source"])
-              .join(" ");
+            .filter((c) => c["source"])
+            .map((c) => "source-" + c["source"])
+            .join(" ");
           tooltip = interval.content
             .map((c) =>
               truncate("[" + c["source"] + "]" + " " + c["content"], 100),
             )
             .join("\n");
-<<<<<<< HEAD
-=======
-
-          // We assume that we will have exactly one highlight and that this is for the image,
-          // so only push a new line if find a highlight AND it is the first highlight.
-          if (this.state.imageUrl && !highligthed_found) {
-            image.push(
-              <span
-                key={
-                  elements.length +
-                  "-" +
-                  image.length +
-                  "-" +
-                  interval.start +
-                  "-" +
-                  interval.end
-                }
-                className={`image-wrapper ${className}`}
-                data-tooltip-id={"highlight-tooltip"}
-                data-tooltip-content={tooltip}
-              >
-                <div
-                  className="image-container"
-                  style={{ position: "relative", display: "flex" }}
-                >
-                  <img
-                    src={this.state.imageUrl}
-                    className={`trace-image ${className} ${this.state.isModalOpen ? "full-size" : ""}`}
-                  />
-                  {bounding_boxes_data.map(
-                    ({ x1, y1, x2, y2, content }, index) =>
-                      this.addBoundingBox(
-                        x1,
-                        y1,
-                        x2,
-                        y2,
-                        content,
-                        index,
-                        1,
-                        0.25,
-                      ),
-                  )}
-                </div>
-              </span>,
-            );
-            highligthed_found = true;
-          }
->>>>>>> 887badd9
+          hasHighlight = true;
         }
       }
 
       // We assume that we will have exactly one highlight and that this is for the image,
       // so only push a new line if find a highlight AND it is the first highlight.
-      if (this.state.imageUrl && hasHighlight) {
+      if (this.state.imageUrl && (hasHighlight || hasCoordinateHighlight)) {
+        // depending on the type of highlight
+        let annotationType = hasHighlight ? "" : " coordinate-highlight";
+
         image.push(
           <span
             key="highlighted-image"
-            className={`image-wrapper ${className}`}
+            className={`image-wrapper ${className} ${annotationType}`}
             data-tooltip-id={"highlight-tooltip"}
             data-tooltip-content={tooltip}
           >
@@ -410,7 +370,7 @@
     }
 
     // iterate over the following messages
-    for (let i=index+1; i<this.props.messages.length; i++) {
+    for (let i = index + 1; i < this.props.messages.length; i++) {
       for (let tc of (this.props.messages[i].tool_calls || [])) {
         for (let value of Object.values(tc.function?.arguments || {})) {
           let coordinates = extractCoordinates(value);
