import "./TraceView.scss";
import Editor from "@monaco-editor/react";
import {
  BsCaretRightFill,
  BsCaretDownFill,
  BsPersonFill,
  BsRobot,
  BsChatFill,
  BsCheck2,
  BsExclamationCircleFill,
  BsMagic,
  BsLink,
} from "react-icons/bs";

import { HighlightedJSON, Highlight, GroupedHighlight } from "./highlights";
import { validate } from "./schema";
import jsonMap from "json-source-map";
import React, { useState, useEffect, useRef, Ref } from "react";

import { ViewportList } from "react-viewport-list";
import { Plugins } from "./plugins";
import { HighlightContext, Line, TraceDecorator } from "./line";
import { config } from "../../Config";
import { truncate } from "./utils";
import {
  AnchorDiv,
  anchorToAddress,
  copyPermalinkToClipboard,
  permalink,
} from "../permalink-navigator";

/**
 * Props for the TraceView component.
 */
interface TraceViewProps {
  // JSON representation of the trace
  inputData: string;
  // when the trace editor changes, this function is called with the new JSON string
  handleInputChange: (value: string | undefined) => void;

  // highlights to highlight in the trace view
  highlights: Record<string, string>;
  // ID of the trace
  traceId: string;
  // whether to use the side-by-side view
  sideBySide?: boolean;
  // custom view to show when selecting a line
  decorator?: TraceDecorator;
  // additional header components to show
  header?: React.ReactNode;
  // title of the trace view
  title?: string | React.ReactNode;
  // whether to show the editor (default: true)
  editor?: boolean;
}

/**
 * A hook that automatically validates JSON input and provides validation results.
 */
function useJSONValidation(props: { text: string }) {
  const [validationResult, setValidationResult] = useState({
    valid: true,
    errors: [] as any[],
  });

  useEffect(() => {
    try {
      const parsed = JSON.parse(props.text);
      const pointers = jsonMap.parse(props.text).pointers;

      // validate the trace
      let result = validate(parsed);
      setValidationResult(result);

      // augment errors with source ranges
      result.errors = result.errors.map((error: any) => {
        let pointer = pointers[error.instancePath];
        if (pointer) {
          error.range = {
            start: pointer.value ? pointer.value : pointer.keyStart,
            end: pointer.value ? pointer.valueEnd : pointer.keyEnd,
          };
        }
        return error;
      });
    } catch (e: any) {
      // get stack trace
      console.error(e);
      setValidationResult({
        valid: false,
        errors: [{ instancePath: "/", message: e.message }],
      });
    }
  }, [props.text]);

  return validationResult;
}

/**
 * A component that shows the validation status of a trace, including error messages.
 */
export function TraceValidationStatus(props: {
  validation: { valid: boolean; errors: any[] };
}) {
  const [showErrors, setShowErrors] = useState(false);
  const FORMAT_URL =
    "https://github.com/invariantlabs-ai/invariant?tab=readme-ov-file#trace-format";
  const validationResult = props.validation;

  // hide errors when the validation result is valid
  useEffect(() => {
    if (validationResult.errors.length == 0) {
      setShowErrors(false);
    }
  }, [validationResult.errors]);

  // show a valid status
  if (validationResult.valid) {
    return (
      <div className="validation-status valid">
        <BsCheck2 />{" "}
        <a href={FORMAT_URL} target="_blank" rel="noreferrer">
          Compatible Format
        </a>
      </div>
    );
  } else {
    // show an invalid status with a list of errors
    return (
      <div
        className="validation-status invalid"
        onClick={() => setShowErrors(!showErrors)}
      >
        <BsExclamationCircleFill />
        Format Issues ({validationResult.errors.length} Errors)
        {showErrors && (
          <ul className="popup">
            {validationResult.errors.map((error, index) => {
              return (
                <li key={index}>
                  {error.instancePath}: {error.message}
                </li>
              );
            })}
            <a href={FORMAT_URL} target="_blank" rel="noreferrer">
              Trace Format Documentation →
            </a>
          </ul>
        )}
      </div>
    );
  }
}

/**
 * A component that shows a trace view, including an editor and a preview of the trace.
 */
export function TraceView(props: TraceViewProps) {
  // extract props
  const { inputData, handleInputChange, highlights } = props;
  // state for the annotated JSON
  const [highlightedJson, setHighlightedJSON] =
    useState<HighlightedJSON | null>(null);
  // current editing mode (editor or rendered trace)
  const [mode, setMode] = useState<"input" | "trace">("trace");
  // provides a continous validation result
  const validationResult = useJSONValidation({ text: inputData });

  const sideBySide = props.sideBySide;
  const hasEditor = props.editor != false;

  // when the parent-provided highlights change, convert them to HighlightedJSON format
  useEffect(() => {
    setHighlightedJSON(HighlightedJSON.from_mappings(highlights));
  }, [highlights]);

  return (
    <div className="traceview">
      {props.header != false && (
        <h2>
          <div>
            {props.title}
            {!sideBySide && (
              <div className="tab-group">
                <button
                  className={mode === "input" ? "active" : ""}
                  onClick={() => setMode("input")}
                >
                  <span className="inner">Edit</span>
                </button>
                <button
                  className={mode === "trace" ? "active" : ""}
                  onClick={() => setMode("trace")}
                >
                  <span className="inner">Preview</span>
                </button>
              </div>
            )}
            {hasEditor && (
              <TraceValidationStatus validation={validationResult} />
            )}
            {props.header}
          </div>
        </h2>
      )}
      {hasEditor && !sideBySide && (
        <div className={"content"}>
          <div className={"tab" + (mode === "input" ? " active" : "")}>
            <TraceEditor
              inputData={inputData}
              handleInputChange={handleInputChange}
              highlights={highlightedJson || HighlightedJSON.empty()}
              validation={validationResult}
            />
          </div>
          <div className={"tab traces " + (mode === "trace" ? " active" : "")}>
            <RenderedTrace
              trace={inputData}
              highlights={highlightedJson || HighlightedJSON.empty()}
              decorator={props.decorator}
              traceId={props.traceId}
            />
          </div>
        </div>
      )}
      {hasEditor && sideBySide && (
        <div className="sidebyside">
          <div className="side">
            <TraceEditor
              inputData={inputData}
              handleInputChange={handleInputChange}
              highlights={highlightedJson || HighlightedJSON.empty()}
              validation={validationResult}
            />
          </div>
          <div className="traces side">
            <RenderedTrace
              trace={inputData}
              highlights={highlightedJson || HighlightedJSON.empty()}
              decorator={props.decorator}
              traceId={props.traceId}
            />
          </div>
        </div>
      )}
      {!hasEditor && (
        <div className="fullscreen">
          <div className={"side traces " + (mode === "trace" ? " active" : "")}>
            <RenderedTrace
              trace={inputData}
              highlights={highlightedJson || HighlightedJSON.empty()}
              decorator={props.decorator}
              traceId={props.traceId}
            />
          </div>
        </div>
      )}
    </div>
  );
}

/**
 * A component that shows a JSON editor with syntax highlighting and validation of the trace format.
 *
 * Also supports highlighting of specific ranges in the raw JSON representation.
 */
export function TraceEditor(props: {
  inputData: string;
  handleInputChange: (value: string | undefined) => void;
  highlights: HighlightedJSON;
  validation: { valid: boolean; errors: any[] };
}) {
  // state to keep a reference to the editor instance
  const [editor, setEditor] = useState(null as any);
  // state to keep a reference to the monaco instance
  const [monaco, setMonaco] = useState(null as any);
  // decorations shown in the editor (to visualize highlights)
  const [editorDecorations, setEditorDecorations] = useState([] as any);
  // error underlines in the editor
  const [errorMarkerDecorations, setErrorMarkerDecorations] = useState(
    [] as any,
  );
  // JSON validation results
  const validationResults = props.validation;

  // when highlights or pointers change, re-create the highlighted ranges from the updated sourcemap and highlights
  useEffect(() => {
    if (!editor || !monaco || !editorDecorations) {
      return;
    }

    let highlights_in_text = props.highlights
      .for_path("messages")
      .in_text(props.inputData);

    editorDecorations.clear();
    editorDecorations.set(
      highlights_in_text.map((a: Highlight) => {
        // get range from absolute start and end offsets
        let range = monaco.Range.fromPositions(
          editor.getModel().getPositionAt(a.start),
          editor.getModel().getPositionAt(a.end),
        );
        let r = {
          range: range,
          options: {
            isWholeLine: false,
            className: a.specific ? "light highlight" : "highlight",
            hoverMessage: { value: a.content },
          },
        };
        return r;
      }),
    );
  }, [editor, props.highlights, monaco, props.inputData, editorDecorations]);

  // when validation result changes, add error markers to the editor
  useEffect(() => {
    if (!editor || !monaco || !errorMarkerDecorations) {
      return;
    }
    monaco.editor.setModelMarkers(
      editor.getModel(),
      "trace",
      validationResults.errors
        .filter((e: any) => e.range)
        .map((error: any) => {
          return {
            startLineNumber: error.range.start?.line + 1,
            startColumn: error.range.start?.character + 1,
            endLineNumber: error.range.end?.line + 1,
            endColumn: error.range.end?.character + 1,
            message: error.message,
            severity: monaco.MarkerSeverity.Error,
          };
        }),
      true,
    );
  }, [editor, monaco, validationResults, errorMarkerDecorations]);

  // when the editor is mounted, save the editor and monaco instance
  const onMount = (editor: any, monaco: any) => {
    setEditor(editor);
    setMonaco(monaco);
    let collection = editor.createDecorationsCollection();
    setEditorDecorations(collection);
    let errorCollection = editor.createDecorationsCollection();
    setErrorMarkerDecorations(errorCollection);
  };

  // when the editor content changes, update the parent state
  return (
    <Editor
      defaultLanguage="json"
      value={props.inputData}
      onChange={props.handleInputChange}
      height="100%"
      theme="vs-light"
      onMount={onMount}
      options={{
        // line break
        wordWrap: "on",
        // background color
        minimap: { enabled: false },
        // custom theme with adapted background color
        theme: "vs-light",
      }}
    />
  );
}

// Props for the RenderedTrace component
interface RenderedTraceProps {
  // the serialized trace to render
  trace: string | object;
  // highlights to highlight in the trace view
  highlights: HighlightedJSON;
  // ID of the trace
  traceId: string;
  // a decorator configuration for inline editor (e.g. to annotate a line, or comment on a line)
  decorator?: TraceDecorator;
  // additional components to show before the trace (in the same scroll container)
  prelude?: React.ReactNode;
  // callback when the component is mounted
  onMount?: (events: Record<string, BroadcastEvent>) => void;
  // current state of whether all messages are expanded/collapsed
  // (used to initialize expanded state of messages when they are loaded in
  // after the user has already expanded/collapsed all messages)
  allExpanded?: boolean;
}

// state for the RenderedTrace component
interface RenderedTraceState {
  // error that occurred during rendering
  error: Error | null;
  // parsed trace object
  parsed: any | null;
  // last parsed trace string
  traceString: string | object | null;
  // currently selected highlight address (where the inline editor is shown)
  selectedHighlightAddress: string | null;

  // alt key pressed
  altPressed: boolean;

  // broadcast events for the trace view to allow parent components to
  // expand/collapse all messages
  events: {
    collapseAll: BroadcastEvent;
    expandAll: BroadcastEvent;
  };
}

// a broadcast event to allow parent components to call into handlers
// in child views (e.g. to expand/collapse all messages)
class BroadcastEvent {
  listeners: any[];

  constructor() {
    this.listeners = [];
  }

  on(listener) {
    this.listeners.push(listener);
  }

  off(listener) {
    this.listeners = this.listeners.filter((l) => l !== listener);
  }

  fire(data) {
    this.listeners.forEach((l) => l(data));
  }
}

/**
 * Components that renders a list of messages, but handles rendering issues and errors gracefully
 * on a per-message basis.
 */
export class RenderedTrace extends React.Component<
  RenderedTraceProps,
  RenderedTraceState
> {
  listRef: any;
  viewportRef: any;

  constructor(props: RenderedTraceProps) {
    super(props);

    // keep track of parsed trace, as well as the last parsed trace string (so we know when to re-parse)
    this.state = {
      error: null,
      parsed: null,
      traceString: null,
      selectedHighlightAddress: null,
      events: {
        collapseAll: new BroadcastEvent(),
        expandAll: new BroadcastEvent(),
      },
      altPressed: false,
    };

    this.listRef = React.createRef();
    this.viewportRef = React.createRef();
  }

  componentDidUpdate(): void {
    this.parse();
  }

  componentDidMount() {
    this.parse();
    this.props.onMount?.(this.state.events);

    window.addEventListener("keydown", this.onAltDown);
    window.addEventListener("keyup", this.onAltUp);
  }

  componentWillUnmount() {
    window.removeEventListener("keydown", this.onAltDown);
    window.removeEventListener("keyup", this.onAltUp);
  }

  onAltDown = (e: KeyboardEvent) => {
    if (e.key === "Alt") {
      this.setState({ altPressed: true });
    }
  };

  onAltUp = (e: KeyboardEvent) => {
    if (e.key === "Alt") {
      this.setState({ altPressed: false });
    }
  };

  parse() {
    if (this.state.traceString !== this.props.trace) {
      if (this.state.selectedHighlightAddress) {
        this.setState({ selectedHighlightAddress: null });
      }
      try {
        let parsed = {};
        if (typeof this.props.trace === "object") {
          parsed = this.props.trace;
        } else {
          parsed = JSON.parse(this.props.trace);
        }

        this.setState({
          parsed: parsed,
          error: null,
          traceString: this.props.trace,
        });
      } catch (e) {
        this.setState({
          error: e as Error,
          parsed: null,
          traceString: this.props.trace,
        });
      }
    }
  }

  onReveal(segments: any[], operation: string) {
    // check if first segment is 'messages', then highlight the list item
    if (
      segments.length > 1 &&
      segments[0] === "messages" &&
      typeof segments[1] === "number"
    ) {
      this.viewportRef.current.scrollToIndex({ index: segments[1] });
      // if last segment is L<NUM>
      if (
        segments.length > 2 &&
        segments[segments.length - 1].startsWith &&
        segments[segments.length - 1].startsWith("L")
      ) {
        if (operation == "annotations") {
          this.setState({
            selectedHighlightAddress: anchorToAddress(segments),
          });
        }
      }
    }
  }

  afterReveal(segments: any[], operation: string, element: HTMLElement) {
    if (
      element &&
      element.classList.contains("annotated") &&
      operation == "annotations"
    ) {
      let line = element.parentElement?.parentElement;
      let lineAddress = line?.getAttribute("data-address");

      this.setState({
        selectedHighlightAddress:
          lineAddress || this.state.selectedHighlightAddress,
      });
    }
  }

  render() {
    if (this.state.error) {
      return (
        <div className="error">
          <div>
            <h3>Failed to Preview Trace</h3>
            <pre>
              {this.state.error.message + "\n"}
              <pre>{JSON.stringify(this.state.traceString, null, 2)}</pre>
            </pre>
          </div>
        </div>
      );
    }

    try {
      const highlightContext: HighlightContext = {
        decorator: this.props.decorator,
        selectedHighlightAnchor: this.state.selectedHighlightAddress,
        setSelection: (address: string | null) => {
          this.setState({ selectedHighlightAddress: address });
        },
        traceId: this.props.traceId,
      };
      const events = this.state.parsed
        ? Array.isArray(this.state.parsed)
          ? this.state.parsed
          : [this.state.parsed]
        : [];

      return (
        <AnchorDiv
          id="messages"
          className={"traces " + (this.state.altPressed ? "alt" : "")}
          htmlRef={this.listRef}
          onReveal={this.onReveal.bind(this)}
          afterReveal={this.afterReveal.bind(this)}
        >
          {this.props.prelude}
          {/* ViewportList is an external library (react-viewport-list) that ensures that only the visible messages are rendered, improving performance */}
          {/* Note: overscan can be reduce to greatly improve performance for long traces, but then ctrl-f doesn't work (needs custom implementation) */}
          <ViewportList
            items={events}
            viewportRef={this.listRef}
            ref={this.viewportRef}
            overscan={1000}
          >
            {(item: any, index: number) => {
              return (
                <MessageView
                  key={index}
                  index={index}
                  message={item}
                  highlights={this.props.highlights.for_path(
                    "messages." + index,
                  )}
                  highlightContext={highlightContext}
                  address={"messages[" + index + "]"}
                  events={this.state.events}
                  allExpanded={this.props.allExpanded}
                />
              );
            }}
          </ViewportList>
          {events.length === 0 && (
            <div className="event empty">No Messages</div>
          )}
        </AnchorDiv>
      );
    } catch (e) {
      this.setState({ error: e as Error });
      return null;
    }
  }

  componentDidCatch(error: Error) {
    this.setState({ error });
  }
}

function truncate_content(s: any, length: number) {
  if (typeof s !== "string") {
    return s;
  }
  if (s.length <= length) {
    return s;
  }
  const k = Math.floor(length / 2);
  const truncatedChars = s.length - length;
  return (
    s.substring(0, k) +
    "<...truncated " +
    truncatedChars +
    " characters...>" +
    s.substring(s.length - length + k)
  );
}

/**
 * Props for the MessageView component.
 */
interface MessageViewProps {
  // message object to render
  message: any;
  // index of the message in the trace
  index: number;
  // trace highlights that map to this message
  highlights: HighlightedJSON;
  // context for the highlights
  highlightContext?: HighlightContext;
  // address of the message in the trace
  address: string;
  // broadcast events for the trace view to allow parent components to
  // e.g. expand/collapse all messages
  events: Record<string, BroadcastEvent>;
  // current state of whether all messages are expanded/collapsed
  // (used to initialize expanded state of messages when they are loaded in
  // after the user has already expanded/collapsed all messages)
  allExpanded?: boolean;
}

/**
 * A component that renders a single message in the trace view, including role, content, and tool calls
 */
function RoleIcon(props: { role: string }) {
  const role = props.role;
  if (role === "user") {
    return <BsPersonFill />;
  } else if (role === "assistant") {
    return <BsRobot />;
  } else {
    return <BsChatFill />;
  }
}

/**
 * Component that renders a message header, including the role and if applicable, a compact view of the message content (e.g. the tool call)
 */
function MessageHeader(props: {
  className: string;
  role: string;
  message: any;
  expanded: boolean;
  setExpanded: (state: boolean) => void;
  address: string;
}) {
  const [copied, setCopied] = useState(false);
  const [timeout, setTimeoutHandle] = useState(null as any);

  const onCopy = (e: any) => {
    copyPermalinkToClipboard(props.address);
    setCopied(true);
    clearTimeout(timeout);
    setTimeoutHandle(setTimeout(() => setCopied(false), 2000));
  };

  return (
    <div
      className={"role " + props.className}
      onClick={() => props.setExpanded(!props.expanded)}
    >
      {props.expanded ? <BsCaretRightFill /> : <BsCaretDownFill />}
      <RoleIcon role={props.role} />
      {props.role}
      <CompactView message={props} />
      <div
        className="address"
        onClick={(e) => {
          onCopy(e);
          e.stopPropagation();
        }}
      >
        {props.address}
        {copied ? " (copied)" : ""}
      </div>
    </div>
  );
}

// categorical color palette for marking different tools
// to enable easier visual distinction
const categorical_colors = [
  "#E1D1CF",
  "#FFC8C0",
  "#FECF49",
  "#9FE5A2",
  "#B1DBEF",
  "#D0D2F7",
  "#D5D2E8",
  "#D0D5DC",
];

// hashes a string to a color in the categorical color palette
function string_color(s: string) {
  const hash = s.split("").reduce((acc, c) => acc + c.charCodeAt(0), 0);
  return categorical_colors[hash % categorical_colors.length];
}

// component that renders a compact view of a message's content, e.g. the associated tool call
function CompactView(props: { message: any }) {
  // get first tool call or use message as tool call
  const message = props.message.message;
  let tool_call = message.tool_calls ? message.tool_calls[0] : null;
  if (!message.role && message.type == "function") tool_call = message;

  // if no tool call, no compact representation
  if (!tool_call) {
    return null;
  }

  // get single line of <function_name>(<arguments>)
  const f = tool_call.function;

  // format compact representation
  let compact = f.name + "(" + JSON.stringify(f.arguments);
  // replace all newlines with empty space
  compact = compact.replace(/\n/g, " ");
  // truncate to max 50 characters
  compact = compact.substring(0, 50);
  // add ellipsis if truncated
  if (compact.length == 50) {
    compact += "…";
  }
  compact += ")";

  return (
    <span className="badge" style={{ backgroundColor: string_color(f.name) }}>
      {compact}
    </span>
  );
}

/**
 * Component that renders a single message in the trace view, including role, content, and tool calls
 */
<<<<<<< HEAD
class MessageView extends React.Component<MessageViewProps, { error: Error | null, collapsed: boolean }> {
    collapse: () => void
    expand: () => void

    constructor(props: MessageViewProps) {
        super(props)

        let collapsed = false; // default to expanded message display
        if (typeof props.allExpanded !== "undefined") {
            // if all messages are expanded/collapsed, use that state
            // to initialize the expanded state of this message
            // even if we have all collapsed, we still want to show the user messages
            collapsed = !props.allExpanded && this.props.message.role !== "user";
        }

        this.state = {
            error: null,
            collapsed: collapsed
        }

        this.collapse = () => this.setState({ collapsed: true })
        this.expand = () => this.setState({ collapsed: false })
    }
    
    componentDidMount(): void {
        this.props.events.collapseAll.on(this.collapse)
        this.props.events.expandAll.on(this.expand)
    }

    componentWillUnmount(): void {
        this.props.events.collapseAll.off(this.collapse)
        this.props.events.expandAll.off(this.expand)
    }

    componentDidCatch(error: Error) {
        this.setState({ error })
=======
class MessageView extends React.Component<
  MessageViewProps,
  { error: Error | null; collapsed: boolean }
> {
  collapse: () => void;
  expand: () => void;

  constructor(props: MessageViewProps) {
    super(props);

    this.state = {
      error: null,
      collapsed:
        typeof props.allExpanded !== "undefined" ? !props.allExpanded : false,
    };

    this.collapse = () => this.setState({ collapsed: true });
    this.expand = () => this.setState({ collapsed: false });
  }

  componentDidMount(): void {
    this.props.events.collapseAll.on(this.collapse);
    this.props.events.expandAll.on(this.expand);
  }

  componentWillUnmount(): void {
    this.props.events.collapseAll.off(this.collapse);
    this.props.events.expandAll.off(this.expand);
  }

  componentDidCatch(error: Error) {
    this.setState({ error });
  }

  render() {
    if (this.state.error) {
      return (
        <div className="message">
          <h3>
            Failed to Render Message #{this.props.index}:{" "}
            {this.state.error.message}
          </h3>
        </div>
      );
>>>>>>> eed9bcb0
    }

    const isHighlighted = this.props.highlights.rootHighlights.length;

    try {
      const message = this.props.message;

      if (!message.role) {
        // top-level tool call
        if (message.type == "function") {
          return (
            <div
              className={
                "event tool-call" + (this.state.collapsed ? " expanded" : "")
              }
            >
              <MessageHeader
                message={message}
                className="seamless"
                role="Assistant"
                expanded={this.state.collapsed}
                setExpanded={(state: boolean) =>
                  this.setState({ collapsed: state })
                }
                address={this.props.address}
              />
              {!this.state.collapsed && (
                <>
                  <div className="tool-calls seamless">
                    <ToolCallView
                      tool_call={message}
                      highlights={this.props.highlights}
                      highlightContext={this.props.highlightContext}
                      address={this.props.address}
                      message={message}
                    />
                  </div>
                </>
              )}
            </div>
          );
        }

        // error message
        return (
          <div
            className={
              "event parser-error" + (isHighlighted ? "highlight" : "")
            }
          >
            <div className="content error">
              <p>
                <b>Failed to render message #{this.props.index}</b>: Could not
                parse the following as a message or tool call. An event must be
                either in the form of a messsage (role, content) or a tool call
                (type, function).
              </p>
              <pre>{JSON.stringify(message, null, 2)}</pre>
            </div>
          </div>
        );
      } else {
        // normal message (role + content and optional tool calls)
        return (
          <AnchorDiv
            className={
              "event " +
              (isHighlighted ? "highlight" : "") +
              " " +
              message.role +
              (this.state.collapsed ? " expanded" : "")
            }
            id={permalink(this.props.address, false)}
            onReveal={() => this.setState({ collapsed: false })}
            flash={true}
          >
            {message.role && (
              <MessageHeader
                message={message}
                className="role"
                role={message.role}
                expanded={this.state.collapsed}
                setExpanded={(state: boolean) =>
                  this.setState({ collapsed: state })
                }
                address={this.props.address}
              />
            )}
            {!this.state.collapsed && (
              <>
                {message.content && (
                  <div className={"content " + message.role}>
                    {typeof message.content === "object" ? (
                      <MessageJSONContent
                        content={message.content}
                        highlights={this.props.highlights.for_path("content")}
                        highlightContext={this.props.highlightContext}
                        address={this.props.address + ".content"}
                        message={message}
                      />
                    ) : (
                      <Annotated
                        highlights={this.props.highlights.for_path("content")}
                        highlightContext={this.props.highlightContext}
                        address={this.props.address + ".content"}
                        message={message}
                      >
                        {truncate_content(
                          message.content,
                          config("truncation_limit"),
                        )}
                      </Annotated>
                    )}
                  </div>
                )}
                {message.tool_calls && (
                  <div
                    className={
                      "tool-calls " + (message.content ? "" : " seamless")
                    }
                  >
                    {message.tool_calls.map((tool_call: any, index: number) => {
                      return (
                        <ToolCallView
                          key={index}
                          tool_call={tool_call}
                          highlights={this.props.highlights.for_path(
                            "tool_calls." + index,
                          )}
                          highlightContext={this.props.highlightContext}
                          address={
                            this.props.address + ".tool_calls[" + index + "]"
                          }
                          message={message}
                        />
                      );
                    })}
                  </div>
                )}
              </>
            )}
          </AnchorDiv>
        );
      }
    } catch (e) {
      this.setState({ error: e as Error });
      return null;
    }
  }
}

function MessageJSONContent(props: {
  content: object;
  highlights: any;
  highlightContext?: HighlightContext;
  address: string;
  message?: any;
}) {
  const content = props.content;
  const highlights = props.highlights;
  const keys = Object.keys(content);

  return (
    <table className="json content">
      <tbody>
        {keys.map((key: string, index: number) => {
          return (
            <tr key={index}>
              <td className="key">
                <div>{key}</div>
              </td>
              <td className="value">
                <AnnotatedStringifiedJSON
                  highlights={highlights.for_path(key)}
                  address={props.address + "." + key}
                  highlightContext={props.highlightContext}
                  message={props.message}
                >
                  {typeof content[key] === "object"
                    ? JSON.stringify(content[key], null, 2)
                    : content[key]}
                </AnnotatedStringifiedJSON>
              </td>
            </tr>
          );
        })}
      </tbody>
    </table>
  );
}

/**
 * Component that renders a tool call in the trace view, including the function name and arguments.
 *
 * May occur as a top-level tool call or as part of a message.
 */
function ToolCallView(props: {
  tool_call: any;
  highlights: any;
  highlightContext?: HighlightContext;
  address: string;
  message?: any;
}) {
  const tool_call = props.tool_call;
  const highlights = props.highlights;

  if (tool_call.type != "function") {
    return <pre>{JSON.stringify(tool_call, null, 2)}</pre>;
  }

  const f = tool_call.function;
  let args = f.arguments;

  const isHighlighted = highlights.rootHighlights.length;

  // translate highlights on arguments back into JSON source ranges
  const argumentHighlights = highlights.for_path("function.arguments");

  return (
    <AnchorDiv
      className={"tool-call " + (isHighlighted ? "highlight" : "")}
      id={permalink(props.address, false)}
    >
      <div className="function-name">
        <Annotated
          highlights={highlights.for_path("function.name")}
          highlightContext={props.highlightContext}
          address={props.address + ".function.name"}
          message={props.message}
        >
          {f.name || (
            <span className="error">Could Not Parse Function Name</span>
          )}
        </Annotated>
        <div className="address">{props.address}</div>
      </div>
      <div className="arguments">
        <pre>
          <HighlightedJSONTable
            tool_call={props.tool_call}
            highlights={argumentHighlights}
            highlightContext={props.highlightContext}
            address={props.address + ".function.arguments"}
            message={props.message}
          ></HighlightedJSONTable>
        </pre>
      </div>
    </AnchorDiv>
  );
}

/**
 * Component that renders a JSON object as a table with keys and values, highlighting specific ranges in the JSON.
 *
 * Supports passing down the corresponding highlights to the keys and values.
 *
 * Used to render the different arguments of a tool call.
 */
function HighlightedJSONTable(props: {
  tool_call: any;
  highlights: any;
  highlightContext?: HighlightContext;
  address: string;
  message?: any;
}) {
  const tool_call = props.tool_call;
  const highlights = props.highlights;

  if (tool_call.type != "function") {
    return <pre>{JSON.stringify(tool_call, null, 2)}</pre>;
  }

  const f = tool_call.function;
  let args = f.arguments;
  let keys: string[] = [];

  // format args as error message if undefined
  if (typeof args === "undefined") {
    return <span className="error">No .arguments field found</span>;
  } else if (typeof args === "object") {
    args = Object.fromEntries(
      Object.entries(args).map(([key, value]) => [
        truncate_content(key, config("truncation_limit")),
        truncate_content(value, config("truncation_limit")),
      ]),
    );
    keys = Object.keys(args);
  } else {
    return (
      <div className="direct">
        <AnnotatedStringifiedJSON
          highlights={highlights}
          address={props.address}
          message={props.message}
          highlightContext={props.highlightContext}
        >
          {truncate_content(args, config("truncation_limit"))}
        </AnnotatedStringifiedJSON>
      </div>
    );
  }

  if (keys.length === 0) {
    return <pre style={{ paddingLeft: "5pt" }}>{"{}"}</pre>;
  }

  return (
    <table className="json">
      <tbody>
        {keys.map((key: string, index: number) => {
          return (
            <tr key={index}>
              <td className="key">
                <div>{key}</div>
              </td>
              <td className="value">
                <AnnotatedStringifiedJSON
                  highlights={highlights.for_path(key)}
                  address={props.address + "." + key}
                  highlightContext={props.highlightContext}
                  message={props.message}
                >
                  {typeof args[key] === "object"
                    ? JSON.stringify(args[key], null, 2)
                    : args[key]}
                </AnnotatedStringifiedJSON>
              </td>
            </tr>
          );
        })}
      </tbody>
    </table>
  );
}

function replaceNLs(content: string, key: string) {
  let elements: any[] = [];

  if (!content.includes("\n")) {
    return content;
  } else {
    let lines = content.split("\n");
    for (let i = 0; i < lines.length; i++) {
      elements.push(lines[i]);
      elements.push(
        <span className="nl" key={"newline-" + key + "-ws-" + i}>
          ↵
        </span>,
      );
      elements.push("\n");
    }
    elements.pop();
    elements.pop();
    return elements;
  }
}

function Annotated(props: {
  highlights: any;
  children: any;
  highlightContext?: HighlightContext;
  address?: string;
  message?: any;
}) {
  const parentElement = useRef(null as any);

  const [contentElements, setContentElements] = useState([] as any);
  const [plugin, setPlugin] = useState(null as any);
  const [pluginEnabled, setPluginEnabled] = useState(true);

  // derive the rendering plugin to use for this content
  useEffect(() => {
    // serialize JSON objects to strings
    const content = props.children.toString();
    // first check if there is a render plugin that can render this content
    const plugins = Plugins.getPlugins();
    const match = plugins.find((plugin: any) =>
      plugin.isCompatible(props.address, props.message, content),
    );
    if (match) {
      setPlugin(match);
    } else {
      // use default rendering
      setPlugin(null);
    }
  }, [props.children]);

  useEffect(() => {
    const content = props.children.toString();
    const elements: React.ReactNode[] = [];

    if (plugin && pluginEnabled) {
      setContentElements([
        <plugin.component {...props} content={content} key="plugin-view-0" />,
      ]);
      return;
    }

    let highlights_in_text = props.highlights.in_text(
      JSON.stringify(content, null, 2),
    );
    highlights_in_text = HighlightedJSON.disjunct(highlights_in_text);
    let highlights_per_line = HighlightedJSON.by_lines(
      highlights_in_text,
      '"' + content + '"',
    );

    for (const highlights of highlights_per_line) {
      let line: React.ReactNode[] = [];
      for (const interval of highlights) {
        // additionally highlight NLs with unicode character
        let c = content.substring(interval.start - 1, interval.end - 1);
        c = replaceNLs(c, "content-" + interval.start + "-" + interval.end);
        if (interval.content === null) {
          line.push(
            <span
              key={elements.length + "-" + interval.start + "-" + interval.end}
              className="unannotated"
            >
              {c}
            </span>,
          );
        } else {
          const addr =
            props.address +
            ":" +
            (interval.start - 1) +
            "-" +
            (interval.end - 1);
          const permalink_id = permalink(addr, false);

          const message_content = content.substring(
            interval.start - 1,
            interval.end - 1,
          );
          let className =
            "annotated" +
            " " +
            interval.content
              .filter((c) => c["source"])
              .map((c) => "source-" + c["source"])
              .join(" ");
          const tooltip = interval.content
            .map((c) =>
              truncate("[" + c["source"] + "]" + " " + c["content"], 100),
            )
            .join("\n");
          line.push(
            <span
              key={elements.length + "-" + interval.start + "-" + interval.end}
              className={className}
              data-tooltip-id={"highlight-tooltip"}
              data-tooltip-content={tooltip}
              id={permalink_id}
            >
              {message_content}
            </span>,
          );
        }
      }
      const line_highlights = highlights
        .filter((a) => a.content)
        .map((a) => ({
          snippet: content.substring(a.start - 1, a.end - 1),
          start: a.start - 1,
          end: a.end - 1,
          content: a.content,
        }));
      elements.push(
        <Line
          key={"line-" + elements.length}
          highlights={line_highlights}
          highlightContext={props.highlightContext}
          address={props.address + ":L" + elements.length}
        >
          {line}
        </Line>,
      );
    }
    setContentElements(<div className="default-renderer">{elements}</div>);
  }, [
    plugin,
    pluginEnabled,
    props.highlights,
    props.children,
    props.highlightContext?.selectedHighlightAnchor,
    props.highlightContext?.decorator,
  ]);

  return (
    <div ref={parentElement} className="annotated-parent text">
      {plugin && (
        <button
          className="plugin-toggle"
          onClick={() => setPluginEnabled(!pluginEnabled)}
        >
          {pluginEnabled ? "Formatted" : "Raw"}
        </button>
      )}
      {contentElements}
    </div>
  );
}

function AnnotatedStringifiedJSON(props: {
  highlights: any;
  children: any;
  highlightContext?: HighlightContext;
  address: string;
  message?: any;
}) {
  const parentElement = useRef(null as any);

  const [contentElements, setContentElements] = useState([] as any);
  const [plugin, setPlugin] = useState(null as any);
  const [pluginEnabled, setPluginEnabled] = useState(true);

  // derive the rendering plugin to use for this content
  useEffect(() => {
    const content = props.children.toString();
    // first check if there is a render plugin that can render this content
    const plugins = Plugins.getPlugins();
    const match = plugins.find((plugin: any) =>
      plugin.isCompatible(props.address, props.message, content),
    );
    if (match) {
      setPlugin(match);
    } else {
      // use default rendering
      setPlugin(null);
    }
  }, [props.children]);

  useEffect(() => {
    const content = props.children.toString();
    const elements: React.ReactNode[] = [];

    if (plugin && pluginEnabled) {
      setContentElements([
        <plugin.component {...props} content={content} key="plugin-view-0" />,
      ]);
      return;
    }

    let highlights_in_text = props.highlights.in_text(content);
    highlights_in_text = HighlightedJSON.disjunct(highlights_in_text);
    let highlights_per_line = HighlightedJSON.by_lines(
      highlights_in_text,
      content,
    );

    for (const line_highlights of highlights_per_line) {
      let line: React.ReactNode[] = [];
      for (const interval of line_highlights) {
        // for (const interval of highlights_in_text) {
        if (interval.content === null) {
          line.push(
            <span
              key={interval.start + "-" + interval.end}
              className="unannotated"
            >
              {content.substring(interval.start, interval.end)}
            </span>,
          );
        } else {
          const addr =
            props.address +
            ":" +
            (interval.start - 1) +
            "-" +
            (interval.end - 1);
          const permalink_id = permalink(addr, false);

          const message_content = props.children
            .toString()
            .substring(interval.start, interval.end);
          let className =
            "annotated" +
            " " +
            interval.content
              .filter((c) => c["source"])
              .map((c) => "source-" + c["source"])
              .join(" ");
          const tooltip = interval.content
            .map((c) =>
              truncate("[" + c["source"] + "]" + " " + c["content"], 100),
            )
            .join("\n");
          line.push(
            <span
              key={interval.start + "-" + interval.end}
              className={className}
              data-tooltip-id={"highlight-tooltip"}
              data-tooltip-content={tooltip}
              id={permalink_id}
            >
              {message_content}
            </span>,
          );
        }
      }
      const highlights = line_highlights
        .filter((a) => a.content)
        .map((a) => ({
          snippet: content.substring(a.start, a.end),
          start: a.start,
          end: a.end,
          content: a.content,
        }));
      elements.push(
        <Line
          key={"line-" + elements.length}
          highlights={highlights}
          highlightContext={props.highlightContext}
          address={props.address + ":L" + elements.length}
        >
          {line}
        </Line>,
      );
    }
    setContentElements(elements);
  }, [
    plugin,
    pluginEnabled,
    props.highlights,
    props.children,
    props.highlightContext,
  ]);

  return (
    <div ref={parentElement} className="annotated-parent">
      {plugin && (
        <button
          className="plugin-toggle"
          onClick={() => setPluginEnabled(!pluginEnabled)}
        >
          {pluginEnabled ? "Formatted" : "Raw"}
        </button>
      )}
      {contentElements}
    </div>
  );
}<|MERGE_RESOLUTION|>--- conflicted
+++ resolved
@@ -795,13 +795,15 @@
 /**
  * Component that renders a single message in the trace view, including role, content, and tool calls
  */
-<<<<<<< HEAD
-class MessageView extends React.Component<MessageViewProps, { error: Error | null, collapsed: boolean }> {
-    collapse: () => void
-    expand: () => void
-
-    constructor(props: MessageViewProps) {
-        super(props)
+class MessageView extends React.Component<
+  MessageViewProps,
+  { error: Error | null; collapsed: boolean }
+> {
+  collapse: () => void;
+  expand: () => void;
+
+  constructor(props: MessageViewProps) {
+    super(props);
 
         let collapsed = false; // default to expanded message display
         if (typeof props.allExpanded !== "undefined") {
@@ -815,39 +817,6 @@
             error: null,
             collapsed: collapsed
         }
-
-        this.collapse = () => this.setState({ collapsed: true })
-        this.expand = () => this.setState({ collapsed: false })
-    }
-    
-    componentDidMount(): void {
-        this.props.events.collapseAll.on(this.collapse)
-        this.props.events.expandAll.on(this.expand)
-    }
-
-    componentWillUnmount(): void {
-        this.props.events.collapseAll.off(this.collapse)
-        this.props.events.expandAll.off(this.expand)
-    }
-
-    componentDidCatch(error: Error) {
-        this.setState({ error })
-=======
-class MessageView extends React.Component<
-  MessageViewProps,
-  { error: Error | null; collapsed: boolean }
-> {
-  collapse: () => void;
-  expand: () => void;
-
-  constructor(props: MessageViewProps) {
-    super(props);
-
-    this.state = {
-      error: null,
-      collapsed:
-        typeof props.allExpanded !== "undefined" ? !props.allExpanded : false,
-    };
 
     this.collapse = () => this.setState({ collapsed: true });
     this.expand = () => this.setState({ collapsed: false });
@@ -877,7 +846,6 @@
           </h3>
         </div>
       );
->>>>>>> eed9bcb0
     }
 
     const isHighlighted = this.props.highlights.rootHighlights.length;
