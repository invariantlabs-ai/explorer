import React, { act, useEffect, useRef, useState } from "react";
import { Tooltip } from "react-tooltip";

import "./Annotations.scss";
import "../../styles/Explorer.scss";

import {
  RemoteResource,
  useRemoteResource,
} from "../../service/RemoteResource";
import { useUserInfo } from "../../utils/UserInfo";
import UserIcon from "../../lib/UserIcon";

import { Time } from "../../components/Time";
import { Metadata } from "../../lib/metadata";
import { AnalysisResult } from "../../lib/analysis_result";
import { openInPlayground } from "../../lib/playground";
import { HighlightedJSON } from "../../lib/traceview/highlights";
import { BroadcastEvent, RenderedTrace } from "../../lib/traceview/traceview";
import { config } from "../../utils/Config";
import { useTelemetry } from "../../utils/Telemetry";
import { AnnotationsParser } from "../../lib/annotations_parser";
import { HighlightDetails } from "./HighlightDetails";

import { HighlightsNavigator } from "./HighlightsNavigator";

import { AnalyzerPreview, AnalyzerSidebar, useAnalyzer } from "./Analyzer";
import { copyPermalinkToClipboard } from "../../lib/permalink-navigator";

import "./Analyzer.scss";

import {
  BsArrowDown,
  BsArrowsCollapse,
  BsArrowsExpand,
  BsArrowUp,
  BsCaretLeftFill,
  BsCheck,
  BsCommand,
  BsDownload,
  BsLayoutSidebarInsetReverse,
  BsPencilFill,
  BsShare,
  BsTerminal,
  BsTrash,
} from "react-icons/bs";

export const THUMBS_UP = ":feedback:thumbs-up";
export const THUMBS_DOWN = ":feedback:thumbs-down";

/**
 * CRUD manager (RemoteResource) for trace annotations.
 */
export class Annotations extends RemoteResource {
  constructor(traceId) {
    super(
      `/api/v1/trace/${traceId}/annotations`,
      `/api/v1/trace/${traceId}/annotation`,
      `/api/v1/trace/${traceId}/annotation`,
      `/api/v1/trace/${traceId}/annotate`,
    );
    this.traceId = traceId;
  }

  transform(data) {
    let annotations = {};
    data.forEach((annotation) => {
      if (!(annotation.address in annotations)) {
        annotations[annotation.address] = [];
      }
      annotations[annotation.address].push(annotation);
    });
    // sort by timestamp
    for (let address in annotations) {
      annotations[address].sort((a, b) => a.timestamp - b.timestamp);
    }
    return annotations;
  }
}

/**
 * Components that renders agent traces with the ability for user's to add comments ("annotation").
 *
 * @param {Object} props
 * @param {Object} props.collapsed - whether the trace is collapsed by default
 * @param {Object} props.activeTrace - the trace to render
 * @param {string} props.selectedTraceId - the trace ID
 * @param {number} props.selectedTraceIndex - the trace index
 * @param {Object} props.mappings - the mappings to highlight in the traceview
 * @param {Function} props.onShare - callback to share the trace
 * @param {boolean} props.sharingEnabled - whether the trace is shared
 * @param {Function} props.onAnnotationCreate - callback to update annotations count on the Sidebar
 * @param {Function} props.onAnnotationDelete - callback to update annotations count on the Sidebar
 * @param {React.Component} props.header - the header component (e.g. <user>/<dataset>/<trace> links)
 * @param {React.Component} props.is_public - whether the trace is public
 * @param {React.Component} props.actions - the actions component (e.g. share, download, open in playground)
 * @param {React.Component} props.empty - the empty component to show if no trace is selected/specified (default: "No trace selected")
 * @param {boolean} props.isUserOwned - whether the trace is owned by the user
 * @param {boolean} props.enableNux - callback to enable the NUX
 * @param {boolean} props.enableAnalyzer - whether to enable the analyzer
 * @param {React.Component} props.prelude - extra prelude components to show at the top of the traceview (e.g. metadata)
 */

export function AnnotationAugmentedTraceView(props) {
  // the rendered trace
  const activeTrace = props.activeTrace || null;
  // the trace ID
  const activeTraceId = props.selectedTraceId || null;
  // the trace index
  const activeTraceIndex = props.selectedTraceIndex;
  // whether the trace is public
  const is_public = props.is_public || null;
  // event hooks for the traceview to expand/collapse messages
  const [events, setEvents] = useState({});
  // loads and manages annotations as a remote resource (server CRUD)
  const [annotations, annotationStatus, annotationsError, annotator] =
    useRemoteResource(Annotations, activeTraceId);

  // highlights to show in the traceview (e.g. because of analyzer or search results)
  const [highlights, setHighlights] = useState({
    highlights: HighlightedJSON.empty(),
    traceId: null,
  });
  // filtered annotations (without analyzer annotations)
  const [filtered_annotations, setFilteredAnnotations] = useState({});
  // errors from analyzer annotations
  const [errors, setErrors] = useState([]);
  // top-level annotations (e.g. global errors, assertions)
  const [top_level_annotations, setTopLevelAnnotations] = useState([]);

  // Callback functions to update annotations count on the Sidebad.
  const { onAnnotationCreate, onAnnotationDelete } = props;

  // record if the trace is expanded to decide show "expand all" or "collapse all" button
  const [is_all_expanded, setAllExpand] = useState(props.collapsed);

  // get telemetry object
  const telemetry = useTelemetry();

  const [lastPushedAnalyzerResult, setLastPushedAnalyzerResult] =
    useState(null);

  const analyzer = useAnalyzer();

  // expand all messages
  const onExpandAll = () => {
    setAllExpand(true);
    telemetry.capture("traceview.expand-all");
    events.expandAll?.fire();
  };

  // collapse all messages
  const onCollapseAll = () => {
    setAllExpand(false);
    telemetry.capture("traceview.collapse-all");
    events.collapseAll?.fire();
  };

  // open in playground
  const onOpenInPlayground = () => {
    openInPlayground(activeTrace?.messages || []);
    telemetry.capture("traceview.open-in-playground");
  };

  // on share
  const onShare = () => {
    props.onShare();
    telemetry.capture("traceview.share-modal-opened");
  };

  // whenever activeTrace changed, the trace is defaultly expanded, set the button to be collapse
  useEffect(() => {
    if (props.collapsed) {
      setAllExpand(false);
      events.collapseAll?.fire();
    } else {
      setAllExpand(true);
      events.expandAll?.fire();
    }
  }, [activeTrace]);

  // reset analyzer when trace changes
  useEffect(() => {
    analyzer.reset();
  }, [activeTraceId]);

  // whenever the analyzer finishes, store the result as an annotation
  useEffect(() => {
    // do not store anything if the analyzer is not set
    if (!analyzer) return;
    // do not store anything yet, if the analyzer is still running
    if (analyzer.running) return;
    // only store the analyzer output if the user owns the trace
    if (!props.isUserOwned) return;
    if (analyzer.output) {
      // store the analyzer output in the backend (as an annotation)
      let analyzer_output = JSON.stringify(analyzer.output);

      // make sure we don't push the same result twice
      if (analyzer_output == lastPushedAnalyzerResult) return;
      setLastPushedAnalyzerResult(analyzer_output);

      fetch("/api/v1/trace/" + activeTraceId + "/annotations/update", {
        method: "POST",
        headers: {
          "Content-Type": "application/json",
        },
        body: JSON.stringify({
          source: "analyzer-model",
          annotations: [
            {
              content: analyzer_output,
              address: "<root>",
              extra_metadata: {
                source: "analyzer-model",
              },
            },
          ],
        }),
      })
        .then((response) => response.json())
        .then((data) => {
          annotator.refresh();
        })
        .catch((error) => console.error(error));
    }
  }, [analyzer, analyzer.running, annotator, activeTraceId, props.isUserOwned]);

  // whenever annotations change, update mappings
  useEffect(() => {
    let { highlights, errors, filtered_annotations, top_level_annotations } =
      AnnotationsParser.parse_annotations(
        !props.hideAnnotations ? annotations : [],
        props.mappings
      );

    setHighlights({
      highlights: HighlightedJSON.from_entries(highlights),
      traceId: activeTraceId,
    });
    setErrors(errors);
    setFilteredAnnotations(filtered_annotations);
    setTopLevelAnnotations(top_level_annotations);
  }, [annotations, props.mappings]);

  // filter to hide analyzer messages in annotation threads
  const noAnalyzerMessages = (a) =>
    !a.extra_metadata || a.extra_metadata.source !== "analyzer";

  // decorator for the traceview, to show annotations and annotation thread in the traceview
  const decorator = {
    editorComponent: (props) => {
      return (
        <div className="comment-insertion-point">
          <HighlightDetails {...props} />
          <AnnotationThread
            {...props}
            filter={noAnalyzerMessages}
            traceId={activeTraceId}
            traceIndex={activeTraceIndex}
            onAnnotationCreate={onAnnotationCreate}
            onAnnotationDelete={onAnnotationDelete}
            numHighlights={props.highlights.length}
          />
        </div>
      );
    },
    hasHighlight: (address, ...args) => {
      if (filtered_annotations && filtered_annotations[address] !== undefined) {
        let thumbs = "";
        if (filtered_annotations[address].some((a) => a.content == THUMBS_UP)) {
          thumbs += " thumbs-up";
        }
        if (
          filtered_annotations[address].some((a) => a.content == THUMBS_DOWN)
        ) {
          thumbs += " thumbs-down";
        }
        return (
          "highlighted num-" + filtered_annotations[address].length + thumbs
        );
      }
    },
    extraArgs: [activeTraceId],
  };

  // wait a bit after the last render of the components to enable the guide
  useEffect(() => {
    const timer = setTimeout(() => {
      if (props.enableNux) props.enableNux(); // Mark rendering as stabilized
    }, 500); // Adjust the timeout based on the rendering frequency
    return () => {
      clearTimeout(timer); // Clear the timeout if re-render occurs
    };
  }, [events]);

  // callback for when a user downloads a dataset
  const onDownloadTrace = (event, trace_id) => {
    // trigger the download (endpoint is /api/v1/dataset/byid/:id/download)
    window.open(`/api/v1/trace/${trace_id}/download`, "_blank");
    event.preventDefault();
  };

  // note: make sure to only pass highlights here that actually belong to the active trace
  // otherwise we can end up in an intermediate state where we have a new trace but old highlights (this must never happen)
  const traceHighlights =
    highlights.traceId == activeTraceId
      ? highlights.highlights
      : HighlightedJSON.empty();

  const onDiscardAnalysisResult = async (analysis_annotations) => {
    await analysis_annotations.forEach(async (a) => {
      // delete the corresponding stored annotation by ID (if it exists)
      if (a.id) await annotator.delete(a.id);
    });
    // set local analyzer output to null
    analyzer.setOutput(null);
    // wait for delete to finish, then refresh the annotations
    window.setTimeout(() => annotator.refresh(), 20);
  };

  const [analyzerOpen, _setAnalyzerOpen] = useState(
    localStorage.getItem("analyzerOpen") == "true",
  );
  const setAnalyzerOpen = (open) => {
    _setAnalyzerOpen(open);
    localStorage.setItem("analyzerOpen", open);
  };

  const [onRunAnalyzerEvent, _setOnRunAnalyzerEvent] = useState(
    new BroadcastEvent(),
  );

  return (
    <>
      <header className="toolbar">
        {props.header}
        {
          // Add a box to show if the trace is public or private (if the prop is set)
          config("sharing") && props.is_public != null && (
            <div
              className={`badge ${props.is_public ? "public-trace" : "private-trace"}`}
            >
              {props.is_public ? "Shared" : "Private"}
            </div>
          )
        }
        <div className="spacer" />
        <div className="vr" />
        <HighlightsNavigator
          highlights={traceHighlights}
          top_level_annotations={top_level_annotations}
          onOpen="expand-first"
          traceId={activeTraceId}
        />
        {activeTrace && (
          <>
            {is_all_expanded ? (
              <button
                className="inline icon nux-step-3"
                onClick={onCollapseAll}
                data-tooltip-id="highlight-tooltip"
                data-tooltip-content="Collapse All"
              >
                <BsArrowsCollapse />
              </button>
            ) : (
              <button
                className="inline icon nux-step-3"
                onClick={onExpandAll}
                data-tooltip-id="highlight-tooltip"
                data-tooltip-content="Expand All"
              >
                <BsArrowsExpand />
              </button>
            )}
            <button
              className="inline icon"
              onClick={(e) => {
                onDownloadTrace(e, activeTraceId);
                e.stopPropagation();
                telemetry.capture("traceview.download");
              }}
              data-tooltip-id="highlight-tooltip"
              data-tooltip-content="Download"
            >
              <BsDownload />
            </button>
            {props.actions}
            <div className="vr" />
            {config("sharing") && (
              <button className="inline" onClick={onOpenInPlayground}>
                {" "}
                <BsTerminal /> Open In Invariant
              </button>
            )}
            {props.isUserOwned && config("sharing") && props.onShare && (
              <button
                className={
                  "inline nux-step-4" + (props.sharingEnabled ? "primary" : "")
                }
                onClick={onShare}
              >
                {!props.sharingEnabled ? (
                  <>
                    <BsShare /> Share
                  </>
                ) : (
                  <>
                    <BsCheck /> Shared
                  </>
                )}
              </button>
            )}
            <button
              className="inline analyzer-button"
              onClick={() => setAnalyzerOpen(!analyzerOpen)}
            >
              Analysis
              <BsLayoutSidebarInsetReverse />
            </button>
          </>
        )}
      </header>
      <div className="explorer panel traceview">
        <TraceViewContent
          empty={props.empty}
          datasetname={props.datasetname}
          activeTrace={activeTrace}
          activeTraceId={activeTraceId}
          highlights={traceHighlights}
          errors={errors}
          decorator={decorator}
          setEvents={setEvents}
          allExpanded={is_all_expanded}
          topLevelAnnotations={top_level_annotations}
          traceIndex={activeTraceIndex}
          onUpvoteDownvoteCreate={onAnnotationCreate}
          onUpvoteDownvoteDelete={onAnnotationDelete}
          prelude={
<<<<<<< HEAD
            <AnalyzerPreview
              analyzer={analyzer}
              open={analyzerOpen}
              setAnalyzerOpen={setAnalyzerOpen}
              output={analyzer.output}
              running={analyzer.running}
              storedOutput={top_level_annotations.filter(
                (a) => a.source == "analyzer-model",
              )}
              onRunAnalyzer={onRunAnalyzerEvent}
            />
          }
          padding={{ right: analyzerOpen ? "370pt" : "0pt" }}
        />
        <AnalyzerSidebar
          open={analyzerOpen}
          output={analyzer.output}
          analyzer={analyzer}
          running={analyzer.running}
          debugInfo={analyzer.debugInfo}
          storedOutput={top_level_annotations.filter(
            (a) => a.source == "analyzer-model",
          )}
          traceId={activeTraceId}
          datasetId={props.datasetId}
          username={props.username}
          onDiscardAnalysisResult={
            props.isUserOwned ? onDiscardAnalysisResult : null
=======
            <>
              {props.enableAnalyzer && (
                <AnalyzerPreview
                  analyzer={analyzer}
                  open={analyzerOpen}
                  setAnalyzerOpen={setAnalyzerOpen}
                  output={analyzer.output}
                  running={analyzer.running}
                  storedOutput={top_level_annotations.filter(
                    (a) => a.source == "analyzer-model"
                  )}
                  onRunAnalyzer={onRunAnalyzerEvent}
                />
              )}
            </>
>>>>>>> a340b198
          }
          padding={{
            right: props.enableAnalyzer && analyzerOpen ? "370pt" : "65pt",
          }}
        />
        {props.enableAnalyzer && (
          <AnalyzerSidebar
            open={analyzerOpen}
            output={analyzer.output}
            analyzer={analyzer}
            running={analyzer.running}
            debugInfo={analyzer.debugInfo}
            storedOutput={top_level_annotations.filter(
              (a) => a.source == "analyzer-model"
            )}
            traceId={activeTraceId}
            datasetId={props.datasetId}
            username={props.username}
            onDiscardAnalysisResult={
              props.isUserOwned ? onDiscardAnalysisResult : null
            }
            dataset={props.dataset}
            onAnalyzeEvent={onRunAnalyzerEvent}
          />
        )}
      </div>
      <Tooltip
        id="highlight-tooltip"
        place="bottom"
        style={{ whiteSpace: "pre" }}
      />
      <Tooltip id="highlights-navigator-tooltip" place="bottom" />
    </>
  );
}

/**
 * Show the rendered trace or an `props.empty` component if no trace is selected.
 */
function TraceViewContent(props) {
  const {
    datasetname,
    activeTrace,
    activeTraceId,
    highlights,
    errors,
    decorator,
    setEvents,
    traceIndex,
    onUpvoteDownvoteCreate,
    onUpvoteDownvoteDelete,
    padding,
  } = props;
  const EmptyComponent =
    props.empty || (() => <div className="empty">No trace selected</div>);

  const onSuccess = () => {
    window.location.reload();
  };

  // if no trace ID set
  if (activeTraceId === null) {
    return (
      <div className="explorer panel">
        <EmptyComponent datasetname={datasetname} onSuccess={onSuccess} />
      </div>
    );
  }
  return (
    <RenderedTrace
      // the trace events
      trace={JSON.stringify(activeTrace?.messages || [], null, 2)}
      // ranges to highlight (e.g. because of analyzer or search results)
      highlights={highlights}
      // callback to register events for collapsing/expanding all messages
      onMount={(events) => setEvents(events)}
      // extra UI decoration (inline annotation editor)
      decorator={decorator}
      // extra UI to show at the top of the traceview like metadata
      prelude={
        <>
          <TopLevelHighlights topLevelAnnotations={props.topLevelAnnotations} />
          <Metadata
            extra_metadata={
              activeTrace?.extra_metadata || activeTrace?.trace?.extra_metadata
            }
            header={<div className="role">Trace Information</div>}
            excluded={["invariant.num-warnings", "invariant.num-failures"]}
          />
          {errors.length > 0 && <AnalysisResult errors={errors} />}
          {props.prelude}
        </>
      }
      allExpanded={props.allExpanded}
      traceId={activeTraceId}
      traceIndex={traceIndex}
      onUpvoteDownvoteCreate={onUpvoteDownvoteCreate}
      onUpvoteDownvoteDelete={onUpvoteDownvoteDelete}
      padding={padding}
    />
  );
}

// shows details on the top-level highlights of a trace (e.g. higlights without a specific address)
function TopLevelHighlights(props) {
  const highlights = {
    snippet: "Top Level Annotations",
    start: 0,
    end: 0,
    content: props.topLevelAnnotations || [],
  };

  // if no highlights, return null
  if (!highlights.content.length) {
    return null;
  }

  // render the highlights
  return (
    <div className="event top-level-highlights">
      <HighlightDetails highlights={[highlights]} />
    </div>
  );
}

function safeAnchorId(annotationId) {
  if (!annotationId) {
    return "no-id";
  }
  return annotationId.replace(/[^a-zA-Z0-9]/g, "_");
}

// AnnotationThread renders a thread of annotations for a given address in a trace (shown inline)
function AnnotationThread(props) {
  // let [annotations, annotationStatus, annotationsError, annotator] = props.annotations
  const [annotations, annotationStatus, annotationsError, annotator] =
    useRemoteResource(Annotations, props.traceId);
  const { onAnnotationCreate, onAnnotationDelete } = props;
  let threadAnnotations = (annotations || {})[props.address] || [];

  return (
    <div className="annotation-thread">
      {threadAnnotations
        .filter((a) => (props.filter ? props.filter(a) : true))
        .map((annotation) => (
          <Annotation
            {...annotation}
            annotator={annotator}
            key={annotation.id}
            traceIndex={props.traceIndex}
            onAnnotationDelete={onAnnotationDelete}
          />
        ))}
      <AnnotationEditor
        address={props.address}
        traceId={props.traceId}
        traceIndex={props.traceIndex}
        onClose={props.onClose}
        annotations={[
          annotations,
          annotationStatus,
          annotationsError,
          annotator,
        ]}
        onAnnotationCreate={onAnnotationCreate}
        numHighlights={props.numHighlights}
      />
    </div>
  );
}

// Annotation renders an annotation bubble with the ability to edit and delete
function Annotation(props) {
  const annotator = props.annotator;
  const [comment, setComment] = useState(props.content);
  const [editing, setEditing] = useState(false);
  const [submitting, setSubmitting] = useState(false);
  const user = props?.user;
  const userInfo = useUserInfo();

  const telemetry = useTelemetry();

  const onDelete = () => {
    annotator
      .delete(props.id)
      .then(() => {
        setComment("");
        telemetry.capture("annotation.deleted");
        annotator.refresh();
        if (props.onAnnotationDelete) {
          props.onAnnotationDelete(props.traceIndex);
        }
      })
      .catch((error) => {
        alert("Failed to delete annotation: " + error);
      });
  };

  const onUpdate = () => {
    annotator
      .update(props.id, { content: comment })
      .then(() => {
        setSubmitting(false);
        telemetry.capture("annotation.updated");
        annotator.refresh();
        setEditing(false);
      })
      .catch((error) => {
        alert("Failed to save annotation: " + error);
        setSubmitting(false);
      });
  };

  let content = props.content;
  if (content == THUMBS_UP) {
    content = (
      <span className="thumbs-up-icon">
        <BsArrowUp />
        Positive Feedback
      </span>
    );
  } else if (content == THUMBS_DOWN) {
    content = (
      <span className="thumbs-down-icon">
        <BsArrowDown />
        Negative Feedback
      </span>
    );
  }

  const source = props.extra_metadata?.source;

  return (
    <div className="annotation">
      <div className="user">
        <UserIcon username={userInfo?.username} />
      </div>
      <div className="bubble">
        <header className="username">
          <BsCaretLeftFill className="caret" />
          <div>
            <b>{props.user.username}</b>
            {source && (
              <span className="source">
                {" "}
                via <b>{source}</b>{" "}
              </span>
            )}
            annotated{" "}
            <span className="time">
              {" "}
              <Time>{props.time_created}</Time>{" "}
            </span>
          </div>
          <div className="spacer" />
          <div className="actions">
            {userInfo?.id == props.user.id && !editing && (
              <button onClick={() => setEditing(!editing)}>
                <BsPencilFill />
              </button>
            )}
            {userInfo?.id == props.user.id && (
              <button onClick={onDelete}>
                <BsTrash />
              </button>
            )}
          </div>
        </header>
        {!editing && <div className="content">{content}</div>}
        {editing && (
          <textarea
            value={comment}
            onChange={(e) => setComment(e.target.value)}
          />
        )}
        {editing && (
          <div className="actions">
            <button onClick={() => setEditing(!editing)}>Cancel</button>
            <button
              className="primary"
              disabled={submitting && comment != ""}
              onClick={onUpdate}
            >
              Save
            </button>
          </div>
        )}
      </div>
    </div>
  );
}

// AnnotationEditor renders an inline annotation editor for a given address in a trace (for creating a new annotation).
function AnnotationEditor(props) {
  const [content, setContent] = useState("");
  const [submitting, setSubmitting] = useState(false);
  const [annotations, annotationStatus, annotationsError, annotator] =
    props.annotations;
  const textareaRef = useRef(null);
  const userInfo = useUserInfo();

  const telemetry = useTelemetry();

  const onSave = () => {
    if (!userInfo?.loggedIn) {
      window.location.href = "/login";
    }

    if (content == "") {
      return;
    }

    annotator
      .create({ address: props.address, content: content })
      .then(() => {
        setSubmitting(false);
        telemetry.capture("annotation.created");
        annotator.refresh();
        setContent("");
        if (props.onAnnotationCreate) {
          props.onAnnotationCreate(props.traceIndex);
        }
      })
      .catch((error) => {
        alert("Failed to save annotation: " + error);
        setSubmitting(false);
      });
  };

  // on mount grab focus
  useEffect(() => {
    // we only auto-focus the textarea if there are less than 3 highlights
    // otherwise, the assumption is that the user probably clicked to look at the
    // highlight details, not to add a new annotation
    // worst case: they have to focus the textarea manually but that should be rare
    if (props.numHighlights < 3) {
      window.setTimeout(() => {
        if (textareaRef.current) {
          textareaRef.current.focus();
        }
      }, 100);
    }
  }, [textareaRef]);

  const onKeyDown = (e) => {
    // on mac cmd+enter, on windows ctrl+enter to save
    if (e.key === "Enter" && (e.metaKey || e.ctrlKey)) {
      onSave();
    }
    // escape closes
    if (e.key === "Escape") {
      props.onClose();
    }
  };
  return (
    <div className="annotation">
      <div className="user">
        {userInfo?.loggedIn ? (
          <UserIcon username={userInfo?.username} />
        ) : (
          // if not logged in, show a generic user icon without name.
          <UserIcon username="" />
        )}
      </div>
      <div className="bubble">
        <header className="username">
          <BsCaretLeftFill className="caret" />
          {userInfo?.loggedIn ? (
            <p>Add Annotation</p>
          ) : (
            <p>Log in to be able to add an annotation</p>
          )}
          <div className="spacer" />
          <div className="actions">
            <pre
              style={{ opacity: 0.4 }}
              onClick={() => copyPermalinkToClipboard(props.address)}
            >
              {props.address}
            </pre>
          </div>
        </header>
        <textarea
          value={content}
          onChange={(e) => setContent(e.target.value)}
          ref={textareaRef}
          onKeyDown={onKeyDown}
        />
        <div className="actions">
          <button className="secondary" onClick={props.onClose}>
            Close
          </button>
          <button
            className="primary"
            disabled={submitting || (content == "" && userInfo?.loggedIn)}
            onClick={onSave}
            aria-label="save-annotation"
          >
            {!userInfo?.loggedIn ? (
              "Sign Up To Annotate"
            ) : submitting ? (
              "Saving..."
            ) : (
              <>
                Save{" "}
                <span className="shortcut">
                  <BsCommand /> + Enter
                </span>
              </>
            )}
          </button>
        </div>
      </div>
    </div>
  );
}<|MERGE_RESOLUTION|>--- conflicted
+++ resolved
@@ -231,7 +231,7 @@
     let { highlights, errors, filtered_annotations, top_level_annotations } =
       AnnotationsParser.parse_annotations(
         !props.hideAnnotations ? annotations : [],
-        props.mappings
+        props.mappings,
       );
 
     setHighlights({
@@ -438,36 +438,6 @@
           onUpvoteDownvoteCreate={onAnnotationCreate}
           onUpvoteDownvoteDelete={onAnnotationDelete}
           prelude={
-<<<<<<< HEAD
-            <AnalyzerPreview
-              analyzer={analyzer}
-              open={analyzerOpen}
-              setAnalyzerOpen={setAnalyzerOpen}
-              output={analyzer.output}
-              running={analyzer.running}
-              storedOutput={top_level_annotations.filter(
-                (a) => a.source == "analyzer-model",
-              )}
-              onRunAnalyzer={onRunAnalyzerEvent}
-            />
-          }
-          padding={{ right: analyzerOpen ? "370pt" : "0pt" }}
-        />
-        <AnalyzerSidebar
-          open={analyzerOpen}
-          output={analyzer.output}
-          analyzer={analyzer}
-          running={analyzer.running}
-          debugInfo={analyzer.debugInfo}
-          storedOutput={top_level_annotations.filter(
-            (a) => a.source == "analyzer-model",
-          )}
-          traceId={activeTraceId}
-          datasetId={props.datasetId}
-          username={props.username}
-          onDiscardAnalysisResult={
-            props.isUserOwned ? onDiscardAnalysisResult : null
-=======
             <>
               {props.enableAnalyzer && (
                 <AnalyzerPreview
@@ -477,13 +447,12 @@
                   output={analyzer.output}
                   running={analyzer.running}
                   storedOutput={top_level_annotations.filter(
-                    (a) => a.source == "analyzer-model"
+                    (a) => a.source == "analyzer-model",
                   )}
                   onRunAnalyzer={onRunAnalyzerEvent}
                 />
               )}
             </>
->>>>>>> a340b198
           }
           padding={{
             right: props.enableAnalyzer && analyzerOpen ? "370pt" : "65pt",
@@ -497,7 +466,7 @@
             running={analyzer.running}
             debugInfo={analyzer.debugInfo}
             storedOutput={top_level_annotations.filter(
-              (a) => a.source == "analyzer-model"
+              (a) => a.source == "analyzer-model",
             )}
             traceId={activeTraceId}
             datasetId={props.datasetId}
