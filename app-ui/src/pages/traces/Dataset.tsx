--- conflicted
+++ resolved
@@ -465,11 +465,7 @@
           </>
         )}
         {/* show chat side pane */}
-<<<<<<< HEAD
-        <Chat dataset={dataset.name} />
-=======
         {hasChat && <Chat dataset={dataset.name} />}
->>>>>>> 0d7e610d
       </div>
     </div>
   );
