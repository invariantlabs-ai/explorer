//@ts-nocheck
import React, { useEffect } from "react";
import {
  BsCheckCircleFill,
  BsCodeSlash,
  BsCollection,
  BsDatabaseFillLock,
  BsDatabaseLock,
  BsDownload,
  BsFileEarmarkBreak,
  BsFillLightningChargeFill,
  BsGear,
  BsGlobe,
  BsPencilFill,
  BsQuestionCircleFill,
  BsTrash,
} from "react-icons/bs";
import { Link, useLoaderData, useNavigate } from "react-router-dom";
import { DeleteDatasetModalContent } from "../home/NewDataset";
import { Modal } from "../../components/Modal";
import { PoliciesView } from "./Policies";
import {
  RemoteResource,
  useRemoteResource,
} from "../../service/RemoteResource";
import { useUserInfo } from "../../utils/UserInfo";
import { Metadata } from "../../lib/metadata";
import { config } from "../../utils/Config";
<<<<<<< HEAD
import { useTelemetry } from "../../utils/Telemetry";
=======
import { useFeatureFlag, useTelemetry } from "../../telemetry";
>>>>>>> a340b198
import { DatasetNotFound, isClientError } from "../notfound/NotFound";
import { Traces } from "./Traces";
import { AnalysisReport } from "./AnalysisTab";
import { Guardrails } from "./Guardrails";

interface Query {
  id: string;
  name: string;
  count: number;
  query: string;
}

interface DatasetData {
  public: any;
  id: string;
  name: string;
  is_public: boolean;
  extra_metadata: string;
  queries: Query[];
}

class Dataset extends RemoteResource {
  constructor(username: string, datasetname: string) {
    super(
      `/api/v1/dataset/byuser/${username}/${datasetname}`,
      `/api/v1/dataset/byuser/${username}/${datasetname}`,
      `/api/v1/dataset/byuser/${username}/${datasetname}`,
      `/api/v1/dataset/byuser/${username}/${datasetname}`,
    );
    //@ts-ignore
    this.username = username;
    this.datasetname = datasetname;
  }
}

function metadata(dataset) {
  if (!dataset) {
    return [];
  }
  try {
    let metadata = JSON.parse(dataset?.extra_metadata);
    return Object.keys(metadata).map((key) => {
      return {
        key: key,
        value: metadata[key],
      };
    });
  } catch (e) {
    return [];
  }
}

function Query({
  dataset,
  id,
  name,
  count,
  query,
  deletable,
  icon,
  onSelect,
  refresh,
}: {
  dataset;
  id: string;
  name: string;
  count: number;
  query: string;
  deletable: boolean;
  icon?: React.ReactNode;
  onSelect?: () => void;
  refresh: () => void;
}) {
  const iconMap: { [key: string]: React.ReactNode } = {
    all: <BsCheckCircleFill />,
    annotated: <BsPencilFill style={{ color: "green" }} />,
    unannotated: <BsQuestionCircleFill style={{ color: "gold" }} />,
  };

  const deleteQuery = (e) => {
    if (deletable) {
      fetch(`/api/v1/dataset/query/${id}`, {
        method: "DELETE",
      })
        .then(() => {
          alert("query delete");
          refresh();
        })
        .catch((error) => {
          alert("Failed to delete query: " + error);
        });
    }
    e.preventDefault();
  };

  return (
    <>
      <div className={"query"}>
        <Link
          to={
            `/u/${dataset.user.username}/${dataset.name}/t` +
            (query ? "?query=" + query : "")
          }
        >
          <div className="icon">{icon || iconMap[id] || null}</div>
          <div className="count">{count}</div>
          <div className="name">{name}</div>
        </Link>
        {deletable && (
          <button onClick={deleteQuery}>
            <BsTrash />
          </button>
        )}
      </div>
    </>
  );
}

/**
 * Component for displaying a single dataset related functionality (view, edit, delete, download, etc.)
 */
function DatasetView() {
  // get dataset id from loader data (populated by site router)
  const props: any = useLoaderData();

  // loads details about the dataset from the API
  const [dataset, datasetStatus, datasetError, datasetLoader] =
    useRemoteResource(Dataset, props.username, props.datasetname);
  // tracks whether the Delete Dataset modal is open
  const [selectedDatasetForDelete, setSelectedDatasetForDelete] =
    React.useState(null);
  // used to navigate to a new page
  const navigate = useNavigate();
  // obtains the active user's information (if signed in)
  const userInfo = useUserInfo();
  // telemetry
  const telemetry = useTelemetry();
  // state to track the selected tab
  const [selectedTab, _setSelectedTab] = React.useState(
    new URLSearchParams(window.location.search).get("tab") ||
      props.tab ||
      "traces"
  );

  const setSelectedTab = (tab) => {
    const url = new URL(window.location.href);
    url.searchParams.set("tab", tab);
    window.history.pushState({}, "", url);

    telemetry.wrap(_setSelectedTab, "dataset.select-tab")(tab);
  };

  useEffect(() => {
    const handlePopState = () => {
      const tab =
        new URLSearchParams(window.location.search).get("tab") || "traces";
      _setSelectedTab(tab);
    };

    window.addEventListener("popstate", handlePopState);

    return () => {
      window.removeEventListener("popstate", handlePopState);
    };
  }, []);

  // track whether the dataset has analysis results
  const [hasAnalysis, setHasAnalysis] = React.useState(false);

  // on dataset updates, check if the dataset has analysis results
  useEffect(() => {
    setHasAnalysis(dataset?.extra_metadata?.analysis_report || true);
  }, [dataset]);

  // callback for when a user toggles the public/private status of a dataset
  const onPublicChange = (e) => {
    // log event
    telemetry.capture("dataset.public-change", { public: e.target.checked });
    // update the dataset's public status
    datasetLoader
      .update(null, { content: e.target.checked })
      .then(() => {
        datasetLoader.refresh();
      })
      .catch((error) => {
        alert("Failed to save annotation: " + error);
      });
  };

  // callback for when a user downloads a dataset
  const onDownloadDataset = (event) => {
    // trigger the download (endpoint is /api/v1/dataset/byid/:id/download)
    window.open(`/api/v1/dataset/byid/${dataset.id}/download`);
    event.preventDefault();
  };

  // if the dataset is not found, display a message
  if (datasetError) {
    if (isClientError(datasetError.status)) {
      return <DatasetNotFound />;
    }
    return (
      <div className="empty">
        <h3>Failed to Load Dataset</h3>
      </div>
    );
  } else if (!dataset) {
    return (
      <div className="empty">
        <h3>Loading...</h3>
      </div>
    );
  }

  const filterMetadata = (metadata) => {
    if (!metadata) {
      return undefined;
    }

    // 1. we don't want to show the policies as part of the Metadata component.
    // 2. we don't show the featureset as part of the Metadata component.
    const { policies, featureset, ...filteredMetadata } = metadata;

    if ("analysis_report" in filteredMetadata) {
      delete filteredMetadata["analysis_report"];
    }

    return filteredMetadata;
  };

  // if the dataset is not found, display a message
  return (
    <div className="dataset-view">
      <div className="tabs">
        <button
          key="traces"
          className={`tab ${"traces" === selectedTab ? "active" : ""}`}
          onClick={() => {
            // clear 'query' query parameter
            const url = new URL(window.location.href);
            url.searchParams.delete("query");
            window.history.pushState({}, "", url);
            setSelectedTab("traces");
          }}
        >
          <div className="inner">
            <BsCollection />
            Traces
          </div>
        </button>
        {hasAnalysis && (
          <button
            key="analysis"
            className={`tab ${"insights" === selectedTab ? "active" : ""}`}
            onClick={() => setSelectedTab("insights")}
          >
            <div className="inner">
              <BsFileEarmarkBreak />
              Analysis
              <span className="highlight-dot"></span>
            </div>
          </button>
        )}
        <button
          key="metadata"
          className={`tab ${"metadata" === selectedTab ? "active" : ""}`}
          onClick={() => setSelectedTab("metadata")}
        >
          <div className="inner">
            <BsCodeSlash />
            Metadata
          </div>
        </button>
        <button
          key="settings"
          className={`tab ${"settings" === selectedTab ? "active" : ""}`}
          onClick={() => setSelectedTab("settings")}
        >
          <div className="inner">
            <BsGear />
            Settings
          </div>
        </button>
      </div>

      {selectedTab === "traces" && (
        <Traces
          dataset={dataset}
          datasetLoadingError={datasetError}
          enableAnalyzer={true}
        />
      )}

      {selectedTab === "insights" && (
        <AnalysisReport
          dataset={dataset}
          datasetLoadingError={datasetError}
          username={props.username}
          datasetname={props.datasetname}
          onRefreshReport={() => datasetLoader.refresh()}
        />
      )}

      {selectedTab === "metadata" && (
        <>
          <div className="panel">
            <header className="toolbar">
              <h1>
                <Link to="/"> /</Link>
                <Link to={`/u/${props.username}`}>{props.username}</Link>/
                {props.datasetname}
              </h1>
            </header>
            <div className="metadata-summary">
              <Metadata
                extra_metadata={filterMetadata({
                  ...dataset?.extra_metadata,
                  id: dataset.id,
                })}
              />
            </div>
          </div>
          <div className="metadata-policies">
            <PoliciesView dataset={dataset} datasetLoader={datasetLoader} />
          </div>
        </>
      )}

      {selectedTab === "settings" && (
        <>
          {/* delete modal */}
          {selectedDatasetForDelete && (
            <Modal
              title="Delete Dataset"
              onClose={() => setSelectedDatasetForDelete(null)}
              hasWindowControls
            >
              <DeleteDatasetModalContent
                dataset={selectedDatasetForDelete}
                onClose={() => setSelectedDatasetForDelete(null)}
                onSuccess={() => navigate("/")}
              ></DeleteDatasetModalContent>
            </Modal>
          )}
          <div className="panel entity-list">
            <header className="toolbar">
              <h1>
                <Link to="/"> /</Link>
                <Link to={`/u/${props.username}`}>{props.username}</Link>/
                {props.datasetname}
              </h1>
            </header>
            <div className="settings-actions">
              {dataset?.user?.id == userInfo?.id && (
                <div className="box full setting">
                  <div>
                    <h3>Delete Entire Dataset</h3>
                    Delete this dataset and all associated data. This action
                    cannot be undone.
                  </div>
                  <button
                    aria-label="delete"
                    className="danger"
                    onClick={() => setSelectedDatasetForDelete(dataset)}
                  >
                    <BsTrash /> Delete
                  </button>
                </div>
              )}
              {config("sharing") && (
                <PublicControls
                  dataset={dataset}
                  datasetLoader={datasetLoader}
                  onPublicChange={onPublicChange}
                  userInfo={userInfo}
                />
              )}
              <div className="box full setting">
                <div>
                  <h3>Export Dataset</h3>
                  Download a copy of the dataset.
                </div>
                <button
                  aria-label="download"
                  className="primary"
                  onClick={() => onDownloadDataset()}
                >
                  <>
                    <BsDownload /> Download
                  </>
                </button>
              </div>
            </div>
          </div>
        </>
      )}
    </div>
  );
}

/**
 * Controls for making a dataset public or private.
 */
export function PublicControls({
  dataset,
  datasetLoader,
  onPublicChange,
  userInfo,
}) {
  const isPrivateInstance = config("private");

  const description = isPrivateInstance
    ? `Share this dataset with all other users of this explorer instance (logged-in users only).`
    : `Share this dataset to the public web and allow other users to view and annotate the data.`;
  const positiveLabel = isPrivateInstance ? "Share with Instance" : "Publish";
  const negativeLabel = "Make Private";

  return (
    dataset?.user?.id == userInfo?.id && (
      <div className="box full setting">
        <div>
          <h3>Access</h3>
          {description}{" "}
          {dataset.is_public ? "Currently shared" : "Currently private"}.
        </div>
        <button
          className={!dataset.is_public ? "primary" : ""}
          onClick={() =>
            onPublicChange({ target: { checked: !dataset.is_public } })
          }
        >
          <BsGlobe /> {dataset.is_public ? "Make Private" : positiveLabel}
        </button>
      </div>
    )
  );
}

export default DatasetView;<|MERGE_RESOLUTION|>--- conflicted
+++ resolved
@@ -26,11 +26,7 @@
 import { useUserInfo } from "../../utils/UserInfo";
 import { Metadata } from "../../lib/metadata";
 import { config } from "../../utils/Config";
-<<<<<<< HEAD
 import { useTelemetry } from "../../utils/Telemetry";
-=======
-import { useFeatureFlag, useTelemetry } from "../../telemetry";
->>>>>>> a340b198
 import { DatasetNotFound, isClientError } from "../notfound/NotFound";
 import { Traces } from "./Traces";
 import { AnalysisReport } from "./AnalysisTab";
@@ -172,7 +168,7 @@
   const [selectedTab, _setSelectedTab] = React.useState(
     new URLSearchParams(window.location.search).get("tab") ||
       props.tab ||
-      "traces"
+      "traces",
   );
 
   const setSelectedTab = (tab) => {
