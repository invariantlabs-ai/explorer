--- conflicted
+++ resolved
@@ -708,7 +708,6 @@
   }
 }
 
-<<<<<<< HEAD
 .policy-type-selection {
   > h3 {
     opacity: 0.8;
@@ -737,7 +736,9 @@
     margin-right: 10pt;
     position: relative;
     top: -1.5pt;
-=======
+  }
+}
+
 button .progress,
 .box.empty .progress {
   background-color: #f5f5f5;
@@ -763,6 +764,5 @@
   svg {
     position: relative;
     top: 3pt !important;
->>>>>>> 4620ed9c
   }
 }