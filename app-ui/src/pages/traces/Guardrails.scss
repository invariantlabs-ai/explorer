--- conflicted
+++ resolved
@@ -1,8 +1,4 @@
-<<<<<<< HEAD
 @use "../../styles/Colors.scss" as *;
-=======
-@import "../../styles/Colors.scss";
->>>>>>> 20638e15
 
 .guardrails {
   margin-top: 20px !important;
