--- conflicted
+++ resolved
@@ -1,205 +1,5 @@
 @use "../../styles/Colors.scss" as *;
 
-// Modal styles
-.traces-modal-overlay {
-  position: fixed;
-  top: 0;
-  left: 0;
-  right: 0;
-  bottom: 0;
-  background-color: rgba(0, 0, 0, 0.5);
-  z-index: 9999999;
-  display: flex;
-  justify-content: center;
-  align-items: center;
-}
-
-.traces-modal-container {
-  width: 98vw;
-  height: 98vh;
-  background-color: white;
-  border-radius: 6px;
-  display: flex;
-  flex-direction: column;
-  overflow: hidden;
-  box-shadow: 0 4px 20px rgba(0, 0, 0, 0.2);
-}
-
-.traces-modal-header {
-  display: flex;
-  justify-content: space-between;
-  align-items: center;
-  padding: 10px 16px;
-  background-color: #f5f7fa;
-  color: #2c3e50;
-  height: 48px;
-  z-index: 2;
-  border-bottom: 1px solid #e0e6ed;
-
-  h2 {
-    margin: 0;
-    font-size: 16px;
-    font-weight: 500;
-    display: flex;
-    align-items: center;
-    color: #2c3e50;
-  }
-
-  svg {
-    color: #4f9cef;
-    margin-right: 10px;
-    font-size: 18px;
-  }
-}
-
-.traces-modal-body {
-  flex: 1;
-  position: relative;
-  padding: 0;
-  margin: 0;
-  overflow: hidden;
-  background: white;
-}
-
-.close-button {
-  background: transparent;
-  border: none;
-  font-size: 22px;
-  cursor: pointer;
-  color: #8795a1;
-  width: 28px;
-  height: 28px;
-  display: flex;
-  align-items: center;
-  justify-content: center;
-  opacity: 0.9;
-  line-height: 1;
-
-  &:hover {
-    color: #2c3e50;
-  }
-}
-
-// Common badge styles
-.badge {
-  font-size: 8pt;
-  background-color: #f5f5f5;
-  position: relative;
-  top: 0pt;
-  right: 5pt;
-  border-radius: 10pt;
-  padding: 0pt 10pt;
-  font-family:
-    system-ui,
-    -apple-system,
-    BlinkMacSystemFont,
-    "Segoe UI",
-    Roboto,
-    Oxygen,
-    Ubuntu,
-    Cantarell,
-    "Open Sans",
-    "Helvetica Neue",
-    sans-serif;
-}
-
-.badge.live {
-  color: white;
-  text-transform: uppercase;
-  height: 10pt;
-  font-size: 5pt;
-  line-height: 10pt;
-  padding: 0pt 5pt;
-  background-color: red;
-  border-radius: 10pt;
-  font-family:
-    system-ui,
-    -apple-system,
-    BlinkMacSystemFont,
-    "Segoe UI",
-    Roboto,
-    Oxygen,
-    Ubuntu,
-    Cantarell,
-    "Open Sans",
-    "Helvetica Neue",
-    sans-serif;
-  font-weight: 600;
-  transform: scale(1.5);
-  margin-right: 10pt;
-  margin-left: 10pt;
-  animation: pulse-color 2s infinite;
-}
-
-// Animation effects
-@keyframes pulse-color {
-  0% {
-    color: rgb(251, 151, 151);
-  }
-  50% {
-    color: #f5f5f5;
-  }
-  100% {
-    color: rgb(251, 151, 151);
-  }
-}
-
-@keyframes pulse-text {
-  0% {
-    opacity: 1;
-  }
-  50% {
-    opacity: 0.5;
-  }
-  100% {
-    opacity: 1;
-  }
-}
-
-@keyframes spin {
-  0% {
-    transform: rotate(0deg);
-    opacity: 1;
-  }
-  50% {
-    transform: rotate(180deg);
-    opacity: 0.5;
-  }
-  100% {
-    transform: rotate(360deg);
-    opacity: 1;
-  }
-}
-
-// Utility classes
-.pulse-text {
-  animation: pulse-text 2s linear infinite;
-}
-
-svg.spin {
-  animation: spin 2s linear infinite;
-}
-
-span.policy-code {
-  white-space: nowrap;
-  text-overflow: ellipsis;
-  overflow: hidden;
-  display: inline-block;
-  border-radius: 4pt;
-  font-family: monospace;
-  background-color: #e4e4e4;
-  color: rgb(83, 83, 83);
-  padding: 3pt 5pt;
-  opacity: 0.3;
-  margin-right: 10pt;
-  max-width: 30%;
-}
-
-.job-info.applied {
-  color: red;
-}
-
-// Main guardrails layout styles
 .guardrails {
   margin-top: 20px !important;
   margin: auto;
@@ -280,6 +80,7 @@
       ::-webkit-scrollbar {
         display: none !important;
       }
+
       // in all browsers
       -ms-overflow-style: none;
       scrollbar-width: none;
@@ -324,14 +125,86 @@
       }
     }
   }
-
-  .suggestions {
-    display: flex;
-    flex-direction: column;
-  }
-}
-
-// Guardrail list and items
+}
+
+@keyframes pulse-color {
+  0% {
+    color: rgb(251, 151, 151);
+  }
+
+  50% {
+    color: #f5f5f5;
+  }
+
+  100% {
+    color: rgb(251, 151, 151);
+  }
+}
+
+@keyframes pulse-background {
+  0% {
+    background-color: rgb(251, 151, 151);
+  }
+
+  50% {
+    background-color: #f5f5f5;
+  }
+
+  100% {
+    background-color: rgb(251, 151, 151);
+  }
+}
+
+@keyframes slide-in-content {
+  from {
+    transform: translateX(100%);
+  }
+
+  to {
+    transform: translateX(0%);
+  }
+}
+
+button.policy-action {
+  svg {
+    width: 6pt;
+  }
+}
+
+.box.full.setting.guardrail-item {
+  padding-right: 5pt;
+
+  &.applied {
+    opacity: 0.4;
+  }
+
+  h1 {
+    font-size: 12pt;
+    line-height: 12pt;
+    font-family: -apple-system, BlinkMacSystemFont, "Segoe UI", Roboto, Oxygen,
+      Ubuntu, Cantarell, "Open Sans", "Helvetica Neue", sans-serif;
+    font-style: italic;
+    font-weight: normal;
+
+    svg {
+      margin-right: 8pt;
+      position: relative;
+      top: 1.5pt;
+    }
+  }
+
+  .guardrail-actions {
+    button {
+      border-radius: 4pt;
+    }
+  }
+}
+
+.guardrails .suggestions {
+  display: flex;
+  flex-direction: column;
+}
+
 .guardrail-list {
   min-height: 220pt;
   position: relative;
@@ -361,111 +234,12 @@
   }
 }
 
-// Guardrail items
-.guardrail-item {
-  display: flex;
-  flex-direction: row;
-}
-
-.box.full.setting.guardrail-item {
-  padding-right: 5pt;
-
-  &.applied {
-    opacity: 0.4;
-  }
-
-  h1 {
-    font-size: 12pt;
-    line-height: 12pt;
-    font-family: -apple-system, BlinkMacSystemFont, "Segoe UI", Roboto, Oxygen,
-      Ubuntu, Cantarell, "Open Sans", "Helvetica Neue", sans-serif;
-    font-style: italic;
-    font-weight: normal;
-
-    svg {
-      margin-right: 8pt;
-      position: relative;
-      top: 1.5pt;
-    }
-  }
-
-  .guardrail-actions {
-    button {
-      border-radius: 4pt;
-    }
-  }
-}
-
-// Button styles
-button.policy-action {
-  svg {
-    width: 6pt;
-  }
-}
-
-button.inline.icon-text {
-  svg {
-    margin-right: 10pt;
-  }
-}
-
-button.create-guardrail {
-  border-radius: 4pt;
-  opacity: 1;
-  height: 30pt;
-}
-
-// Toggle button styles
-.toggle-button {
-  display: flex;
-  align-items: center;
-  justify-content: center;
-  width: 40pt;
-  height: 20pt;
-  border-radius: 12pt;
-  background-color: white;
-  border: 2pt solid #e0e0e0;
-  cursor: pointer;
-  position: relative;
-  margin-left: 5pt;
-  margin-top: -2pt;
-  transition: background-color 0.1s ease-in-out;
-
-  &:hover {
-    background-color: #ebebeb;
-  }
-
-  &:active {
-    background-color: #e0e0e0;
-  }
-
-  .slider {
-    width: 20pt;
-    height: 20pt;
-    border-radius: 50%;
-    background-color: #a6a6a6;
-    border: 0.5pt solid #e0e0e0;
-    transition:
-      transform 0.1s ease-in-out,
-      background-color 0.3s ease-in-out;
-    position: absolute;
-    top: 0pt;
-    left: 0pt;
-
-    &.on {
-      transform: translateX(20pt);
-      background-color: $color-primary;
-    }
-  }
-}
-
-// Guardrail action select component
 .guardrail-action-select {
   display: flex;
   flex-wrap: wrap;
   width: 100%;
 
-  > div {
+  >div {
     border: 1pt solid #e0e0e0;
     border-radius: 4pt;
     margin: 5pt;
@@ -509,7 +283,6 @@
   }
 }
 
-// Policy editor styles
 .policy-editor {
   height: 100%;
 }
@@ -526,7 +299,7 @@
     width: 100%;
     margin-top: 10pt;
 
-    > div {
+    >div {
       border-right: 1pt solid #e0e0e0;
       padding-left: 5pt;
       padding-right: 5pt;
@@ -564,7 +337,7 @@
     }
   }
 
-  .main {
+  .guardrails-main {
     text-align: left;
     width: 100%;
     align-items: flex-start;
@@ -649,287 +422,114 @@
   }
 }
 
-<<<<<<< HEAD
-// Editor container styles
-=======
->>>>>>> 84c66f27
 .editor-container {
   height: 800pt;
 }
 
 .editor-container.full {
   width: 100%;
-  flex: 0;
+  height: calc(100vh - 70vh - 75pt);
+  min-height: 200pt !important;
+  flex: 1;
   border-bottom: 1pt solid #e0e0e0;
   position: relative;
-}
-
-// Guardrail run section styles
-.guardrail-run-section {
-  margin-top: 20px;
-  margin-bottom: 30px;
-
-  .guardrail-run-actions {
-    margin-bottom: 15px;
-  }
-
-  .guardrail-results {
-    background-color: #f9f9f9;
-    border-radius: 8px;
-    padding: 15px;
-    margin-top: 15px;
-    border: 1px solid #e6e6e6;
-
-    h4 {
-      font-size: 14px;
-      font-weight: 600;
-      margin-bottom: 15px;
-      color: #444;
-      display: flex;
-      align-items: center;
-      justify-content: space-between;
-
-      .title {
-        display: flex;
-        align-items: center;
-      }
-
-      .count-badge {
-        background-color: var(--primary-color);
-        color: white;
-        border-radius: 12px;
-        padding: 3px 8px;
-        font-size: 12px;
-        margin-left: 10px;
-      }
-
-      .live-badge {
-        background-color: #f44336;
-        color: white;
-        border-radius: 12px;
-        padding: 3px 8px;
-        font-size: 12px;
-        margin-left: 10px;
-        display: inline-flex;
-        align-items: center;
-        animation: pulse 1.5s infinite;
-      }
-
-      @keyframes pulse {
-        0% {
-          opacity: 1;
-        }
-        50% {
-          opacity: 0.5;
-        }
-        100% {
-          opacity: 1;
-        }
-      }
-
-      .in-progress-badge {
-        display: flex;
-        align-items: center;
-        color: #d32f2f;
-        font-style: normal;
-        font-weight: 500;
-        background-color: #fff2f2;
-        padding: 3px 8px;
-        border-radius: 4px;
-        gap: 5px;
-
-        .spin {
-          animation: spin 1.5s linear infinite;
-          font-size: 11px;
-        }
-      }
-
-      .clear-results-btn {
-        background: none;
-        border: none;
-        color: #666;
-        cursor: pointer;
-        font-size: 12px;
-        padding: 3px 6px;
-        border-radius: 4px;
-        margin-left: 8px;
-        display: flex;
-        align-items: center;
-        justify-content: center;
-
-        &:hover {
-          background-color: rgba(0, 0, 0, 0.05);
-          color: #333;
-        }
-
-        svg {
-          width: 14px;
-          height: 14px;
-        }
-      }
-    }
-
-    .saved-results-info {
-      font-size: 12px;
-      color: #666;
-      margin-bottom: 12px;
-      font-style: italic;
-      padding-left: 2px;
-      display: flex;
-      justify-content: space-between;
-      align-items: center;
-
-      .storage-badge {
-        display: flex;
-        align-items: center;
-        color: var(--gray-600);
-        font-style: normal;
-        font-weight: 500;
-        background-color: #e8f4fd;
-        padding: 3px 8px;
-        border-radius: 4px;
-
-        svg {
-          margin-right: 5px;
-          font-size: 11px;
-        }
-      }
-
-      .in-progress-badge {
-        display: flex;
-        align-items: center;
-        color: #d32f2f;
-        font-style: normal;
-        font-weight: 500;
-        background-color: #fff2f2;
-        padding: 3px 8px;
-        border-radius: 4px;
-        gap: 5px;
-
-        .spin {
-          animation: spin 1.5s linear infinite;
-          font-size: 11px;
-        }
-      }
-
-      .last-saved {
-        color: #777;
-        font-size: 11px;
-        font-style: normal;
-        padding: 2px 6px;
-        background-color: rgba(0, 0, 0, 0.03);
-        border-radius: 3px;
-
-        .time {
-          font-size: 11px;
-        }
-      }
-    }
-
-    .trace-list {
-      display: flex;
-      flex-direction: column;
-      gap: 10px;
-
-      .guardrail-triggered-trace {
-        transition: all 0.2s ease;
-        cursor: default;
-        background-color: white;
-        border: 1px solid #e0e0e0;
-
-        &:hover {
-          border-color: $color-primary;
-          box-shadow: 0 2px 4px rgba(0, 0, 0, 0.05);
-        }
-
-        .trace-info {
-          display: flex;
-          justify-content: space-between;
-          align-items: center;
-          padding: 12px 15px;
-
-          .trace-meta {
-            display: flex;
-            flex-direction: column;
-            gap: 5px;
-
-            .trace-id {
-              font-family: monospace;
-              font-size: 13px;
-              color: #555;
-            }
-
-            .trace-time {
-              font-size: 12px;
-              color: #777;
-            }
-          }
-
-          .trace-actions {
-            .view-trace-btn {
-              padding: 6px 12px;
-              font-size: 12px;
-              border-radius: 5px;
-              transition: all 0.2s ease;
-              background-color: $color-primary;
-              border: none;
-              color: white;
-              box-shadow: 0 1px 3px rgba(0, 0, 0, 0.1);
-
-              &:hover {
-                background-color: darken($color-primary, 8%);
-                box-shadow: 0 2px 5px rgba(0, 0, 0, 0.15);
-                transform: translateY(-1px);
-              }
-
-              svg {
-                margin-right: 5px;
-                position: relative;
-                top: 1px;
-              }
-            }
-          }
-        }
-      }
-    }
-  }
-}
-
-// Banner and notification styles
-.banner-note {
-  display: flex;
-  align-items: flex-start;
-  padding: 10px;
-  border-radius: 4px;
-  margin-bottom: 10px;
-  background-color: #f5f5f5;
-
+
+  .evaluator-controls {
+    position: absolute;
+    right: -7.5pt;
+    padding: 8pt;
+    top: auto;
+    z-index: 100;
+    bottom: 0pt;
+    display: flex;
+    flex-direction: row;
+
+    button {
+      height: 30pt;
+      border-radius: 4pt;
+    }
+  }
+}
+
+.policy-traces {
+  height: calc(70vh) !important;
+  overflow: hidden;
+  flex: 1;
+
+  .panel.fullscreen,
+  .sidebyside {
+    overflow: hidden;
+    height: 100%;
+  }
+
+  .sidebar {
+    height: calc(100% - 47.5pt) !important;
+    // margin-top: 5pt !important;
+
+    header {
+      display: none;
+    }
+
+    .test-result,
+    .annotation-indicator {
+      display: none;
+    }
+
+    input {
+      border: none;
+    }
+  }
+
+  .panel.fullscreen,
+  .sidebyside>.traceview {
+    // margin-top: 5pt !important;
+    overflow: hidden;
+    height: calc(100% - 5pt) !important;
+    position: relative;
+
+    .traces {
+      height: calc(100% - 10pt) !important;
+      padding-bottom: 10pt !important;
+    }
+  }
+
+  // .toolbar {
+  //   display: none;
+  // }
+}
+
+button.inline.icon-text {
   svg {
-    margin-right: 10px;
-    margin-top: 2px;
-    flex-shrink: 0;
-  }
-
-  &.info {
-    background-color: #e8f4fd;
-    color: #0277bd;
-
-    svg {
-      color: #0277bd;
-    }
-  }
-
-<<<<<<< HEAD
-  .clear-results-btn.text {
-    background: none;
-    border: none;
-    padding: 0;
-    color: #0277bd;
-    text-decoration: underline;
-    cursor: pointer;
-    font-size: inherit;
-    margin-left: 8px;
-=======
+    margin-right: 10pt;
+  }
+}
+
+.guardrails,
+.policy-editor-form {
+  .badge {
+    font-size: 8pt;
+    background-color: #f5f5f5;
+    position: relative;
+    top: 0pt;
+    right: 5pt;
+    border-radius: 10pt;
+
+    font-size: 8pt;
+    padding: 0pt 10pt;
+    font-family:
+      system-ui,
+      -apple-system,
+      BlinkMacSystemFont,
+      "Segoe UI",
+      Roboto,
+      Oxygen,
+      Ubuntu,
+      Cantarell,
+      "Open Sans",
+      "Helvetica Neue",
+      sans-serif;
+  }
+
   .badge.live {
     background-color: #f5f5f5;
     color: white;
@@ -958,199 +558,157 @@
     margin-right: 10pt;
     margin-left: 5pt;
     top: -1pt;
->>>>>>> 84c66f27
-
-    &:hover {
-      color: darken(#0277bd, 10%);
-    }
-  }
-}
-
-// Misc utility styles
-.storage-badge-inline {
-  font-weight: 600;
-  color: #0277bd;
-  background-color: #e8f4fd;
-  padding: 1px 5px;
-  border-radius: 3px;
-  margin-right: 4px;
-  font-size: 11px;
-}
-
-.saved-timestamp {
-  color: #777;
-  font-size: 11px;
-  text-align: right;
-  margin-top: 8px;
-  font-style: italic;
-
-  .time {
-    font-size: 11px;
-  }
-}
-
-// Trace clean wrapper for private information removal
-.traces-clean-wrapper {
-  height: 100%;
-  width: 100%;
+
+    animation: pulse-color 2s infinite;
+  }
+}
+
+button.create-guardrail {
+  border-radius: 4pt;
+  opacity: 1;
+  height: 30pt;
+}
+
+// Add styling for the quality-note in the PolicySynthesisModalContent
+.policy-synthesis-form.form {
+  width: 400pt;
+
+  p {
+    margin-top: 0pt;
+    margin-bottom: 10pt;
+  }
+
+  .banner-note {
+    margin-bottom: 25pt;
+  }
+}
+
+.pulse-text {
+  animation: pulse-text 2s linear infinite;
+}
+
+@keyframes pulse-text {
+  0% {
+    opacity: 1;
+  }
+
+  50% {
+    opacity: 0.5;
+  }
+
+  100% {
+    opacity: 1;
+  }
+}
+
+svg.spin {
+  animation: spin 2s linear infinite;
+}
+
+@keyframes spin {
+  0% {
+    transform: rotate(0deg);
+    opacity: 1;
+  }
+
+  50% {
+    transform: rotate(180deg);
+    opacity: 0.5;
+  }
+
+  100% {
+    transform: rotate(360deg);
+    opacity: 1;
+  }
+}
+
+span.policy-code {
+  white-space: nowrap;
+  text-overflow: ellipsis;
+  overflow: hidden;
+  display: inline-block;
+  border-radius: 4pt;
+  font-family: monospace;
+  background-color: #e4e4e4;
+  color: rgb(83, 83, 83);
+  padding: 3pt 5pt;
+  opacity: 0.3;
+  margin-right: 10pt;
+  max-width: 30%;
+}
+
+.guardrail-item {
   display: flex;
-  flex-direction: column;
-
-  /* Hide "Private" elements with CSS (backup for the DOM removal) */
-  .private,
-  [class*="private"] {
-    display: none !important;
-  }
-
-  /* Make the layout cleaner */
-  > div > .panel {
-    border: none !important;
-    box-shadow: none !important;
-    display: flex !important;
-    margin: 0 !important;
-    padding: 0 !important;
-  }
-
-  /* Style the sidebar */
-  .sidebar {
-    border-right: 1px solid #e0e0e0 !important;
-    background-color: #fafafa !important;
-  }
-
-  /* Style the trace information */
-  .trace-information {
-    padding: 15px !important;
-    border-bottom: 1px solid #eee !important;
-  }
-}
-
-// Add styles for the progress indicator
-.guardrail-progress {
-  margin: 15px 0;
-  width: 100%;
-
-  .progress-container {
-    height: 8px;
-    background-color: #f1f1f1;
-    border-radius: 4px;
-    overflow: hidden;
-    margin-bottom: 5px;
-  }
-
-  .progress-bar {
-    height: 100%;
-    background-color: #3e88f8;
-    transition: width 0.5s ease;
-  }
-
-  .progress-text {
-    font-size: 0.9rem;
-    color: #555;
-    display: flex;
-    justify-content: center;
-    align-items: center;
+  flex-direction: row;
+
+  h1 {
+    white-space: nowrap;
+  }
+
+  .badge {
+    display: inline-block;
+    line-height: 1.5em;
+    font-size: 1em;
+    padding: 0pt;
     position: relative;
-
-    span {
-      display: flex;
-      align-items: center;
-    }
-
-    .spin {
-      margin-right: 5px;
-      animation: spin 1.5s linear infinite;
-    }
-
-    .cancel-button {
-      position: absolute;
-      right: 0;
-      border: none;
-      background: none;
-      color: #666;
-      cursor: pointer;
-      padding: 2px 5px;
-      display: flex;
-      align-items: center;
-      font-size: 1rem;
-      border-radius: 4px;
-
-      &:hover {
-        background-color: #f1f1f1;
-        color: #d32f2f;
-      }
-
-      &:disabled {
-        opacity: 0.5;
-        cursor: not-allowed;
-      }
-    }
-  }
-}
-
-// API Key Modal styles
-.api-key-modal-content {
-  padding: 15px;
-  display: flex;
-  flex-direction: column;
-  gap: 15px;
-
-  p {
-    margin: 0;
-    font-size: 14px;
-    color: #333;
-  }
-
-  .api-key-input {
-    padding: 10px;
-    border: 1px solid #ddd;
-    border-radius: 4px;
-    font-size: 14px;
-    width: 100%;
-    box-sizing: border-box;
-
-    &:focus {
-      outline: none;
-      border-color: $color-primary;
-      box-shadow: 0 0 0 2px rgba(62, 136, 248, 0.2);
-    }
-  }
-
-  .modal-actions {
-    display: flex;
-    justify-content: flex-end;
-    gap: 10px;
-    margin-top: 10px;
-
-    button {
-      padding: 8px 16px;
-      border-radius: 4px;
-      font-size: 14px;
-      cursor: pointer;
-
-      &.secondary {
-        background-color: #f5f5f5;
-        border: 1px solid #ddd;
-        color: #333;
-
-        &:hover {
-          background-color: #e9e9e9;
-        }
-      }
-
-      &.primary {
-        background-color: $color-primary;
-        border: none;
-        color: white;
-
-        &:hover {
-          background-color: darken($color-primary, 5%);
-        }
-
-        &:disabled {
-          background-color: lighten($color-primary, 25%);
-          cursor: not-allowed;
-        }
-      }
-    }
+    top: 1.5pt;
+    height: auto;
+    margin: 0pt;
+    margin: 0pt 10pt;
+    transform: scale(1.2);
+    font-size: 8pt;
+    font-family:
+      system-ui,
+      -apple-system,
+      BlinkMacSystemFont,
+      "Segoe UI",
+      Roboto,
+      Oxygen,
+      Ubuntu,
+      Cantarell,
+      "Open Sans",
+      "Helvetica Neue",
+      sans-serif;
+    font-weight: 400;
+    font-style: normal;
+    margin-left: 25pt;
+    padding-right: 5pt;
+
+    &.blue {
+      background-color: #d6ecff;
+      color: #1e90ff;
+    }
+
+    svg {
+      margin-left: 5pt;
+      margin-right: 0pt !important;
+      padding: 0pt;
+      position: relative;
+      display: inline-block;
+      top: -1pt;
+    }
+  }
+}
+
+button .progress,
+.box.empty .progress {
+  background-color: #f5f5f5;
+  color: #555;
+  padding: 0pt 5pt;
+  border-radius: 4pt;
+  margin-left: 7.5pt;
+  position: relative;
+  top: -0.5pt;
+  opacity: 0.5;
+}
+
+.box.empty .progress {
+  background-color: rgba(0, 0, 0, 0.226);
+}
+
+.box.empty {
+  svg {
+    position: relative;
+    top: 3pt !important;
   }
 }